<<<<<<< HEAD
=======
## Install tests
 * install a **previous version** on a clean machine (a clean machine doesn't have the `%localappdata%\Microsoft\PowerToys` folder)
 * open the Settings and for each module change at least one option
 * open the FancyZones editor and create two custom layouts:
    * a canvas layout with 2 zones, use unicode chars in the layout's name
    * one from grid template using 4 zones and splitting one zone
    * apply the custom canvas layout to the primary desktop
    * create a virtual desktop and apply the custom grid layout
    * if you have a second monitor apply different templates layouts for the primary desktop and for the second virtual desktop
 * install the new version (it will uninstall the old version and install the new version)
 - [x] verify the settings are preserved and FancyZones configuration is still the same
 - [x] test installing as SYSTEM (LocalSystem account)
   * Download PsTools from https://learn.microsoft.com/en-us/sysinternals/downloads/psexec
   * Run PowerToys installer with psexec tool `psexec.exe -sid <path_to_installer_exe`
   * Brief check if all modules are working

 * PER-USER and PER-MACHINE TESTS:
   * Install **previous version** on a clean machine and update with new per-machine version. Ensure that it is installed in Program files and that registry entries are under **HKLM**/Software/Classes/PowerToys. Go trhough different modules and ensure that they are working correctly.
   * Try installing per-user version over already installed per-machine version and ensure that proper error message is shown.
   * Remove PowerToys and install per-user version. Ensure that it is installed in <APPDATA>/Local/PowerToys and that registry entries are under **HKCU**/Software/Classes/PowerToys. Go trhough different modules and ensure that they are working correctly.
   * Create a new user and install per-user version there as well. Go trhough different modules and ensure that they are working correctly. Ensure that changing settings for one user does not change settings of other user.

>>>>>>> a6525c11
## Functional tests

 Regressions:
 - [ ] https://github.com/microsoft/PowerToys/issues/1414#issuecomment-593529038
 - [ ] https://github.com/microsoft/PowerToys/issues/1524

## Localization
 Change the Windows language to a language different than English. Then verify if the following screens change their language:
 - [ ] System tray menu items
 - [ ] Settings
 - [ ] OOBE (What's new)
 - [ ] Keyboard Manager Editor
 - [ ] Color Picker (check the tooltips)
 - [ ] FancyZones Editor
 - [ ] Power Rename (new WinUI 3 may not be localized)
 - [ ] PowerToys Run ("Start typing" string is localized, for example)
 - [ ] Image Resizer
 - [ ] Shortcut Guide (Windows controls are localized)
 - [ ] File Explorer menu entries for Image Resizer, Power Rename and FileLocksmith
 - [ ] Hosts File Editor
 - [ ] File Locksmith
 - [ ] Registry Preview
 - [ ] Environment Variables

## Color Picker
* Enable the Color Picker in settings and ensure that the hotkey brings up Color Picker
  - [ ] when PowerToys is running unelevated on start-up
  - [ ] when PowerToys is running as admin on start-up
  - [ ] when PowerToys is restarted as admin, by clicking the restart as admin button in the settings
- [ ] Change `Activate Color Picker shortcut` and check the new shortcut is working
- [ ] Try all three `Activation behavior`s(`Color Picker with editor mode enabled`, `Editor`, `Color Picker only`)
- [ ] Change `Color format for clipboard` and check if the correct format is copied from the Color picker
- [ ] Try to copy color formats to the clipboard from the Editor
- [ ] Check `Show color name` and verify if color name is shown in the Color picker
- [ ] Enable one new format, disable one existing format, reorder enabled formats and check if settings are populated to the Editor
- [ ] Select a color from the history in the Editor
- [ ] Remove color from the history in the Editor
- [ ] Open the Color Picker from the Editor
- [ ] Open Adjust color from the Editor
- [ ] Check Color Picker logs for errors

## File Explorer Add-ons
 * Running as user:
   * go to PowerToys repo root
   - [ ] verify the README.md Preview Pane shows the correct content
   * go to PowerToys repo and visit src\modules\ShortcutGuide\ShortcutGuide\svgs
   - [ ] verify Preview Pane works for the SVG files
   - [ ] verify the Icon Preview works for the SVG file (loop through different icon preview sizes)
   * go to PowerToys repo and visit src\modules\previewpane\UnitTests-PdfPreviewHandler\HelperFiles
   - [ ] verify Preview Pane works for the PDF file
   - [ ] verify the Icon Preview works for the PDF file (loop through different icon preview sizes)
   * go to PowerToys repo and visit src\modules\previewpane\UnitTests-GcodePreviewHandler\HelperFiles
   - [ ] verify Preview Pane works for the gcode file
   - [ ] verify the Icon Preview works for the gcode file (loop through different icon preview sizes)
   * go to PowerToys repo and visit src\modules\previewpane\UnitTests-StlThumbnailProvider\HelperFiles
   - [ ] verify the Icon Preview works for the stl file (loop through different icon preview sizes)
   * go to PowerToys repo and visit src\runner
   - [ ] verify Preview Pane works for source files (shows syntax highlighting)
 * Running as admin (or user since recently):
   * open the Settings and turn off the Preview Pane and Icon Previous toggles
   * go to PowerToys repo root
   - [ ] verify the README.md Preview Pane doesn't show any content
   * go to PowerToys repo and visit src\modules\ShortcutGuide\ShortcutGuide\svgs
   - [ ] verify Preview Pane doesn't show the preview for the SVG files
   * the Icon Preview for the existing SVG will still show since the icons are cached (you can also use `cleanmgr.exe` to clean all thumbnails cached in your system). You may need to restart the machine for this setting to apply as well.
   - [ ] copy and paste one of the SVG file and verify the new file show the generic SVG icon
   * go to PowerToys repo and visit src\modules\previewpane\UnitTests-PdfPreviewHandler\HelperFiles
   - [ ] verify Preview Pane doesn't show the preview for the PDF file
   * go to PowerToys repo and visit src\modules\previewpane\UnitTests-GcodePreviewHandler\HelperFiles
   - [ ] verify Preview Pane doesn't show the preview for the gcode file
   * go to PowerToys repo and visit src\modules\previewpane\UnitTests-StlThumbnailProvider\HelperFiles
   - [ ] verify Preview Pane doesn't show the preview for the stl file (a generated thumbnail would show when there's no preview)
   * go to PowerToys repo and visit src\runner
   - [ ] verify Preview Pane doesn't show the preview for source code files or that it's a default previewer instead of Monaco

## Image Resizer
- [ ] Disable the Image Resizer and check that `Resize images` is absent in the context menu
- [ ] Enable the Image Resizer and check that `Resize images` is present in the context menu. (On Win11) Check if both old context menu and Win11 tier1 context menu items are present when module is enabled.
- [ ] Remove one image size and add a custom image size. Open the Image Resize window from the context menu and verify that changes are populated
- [ ] Resize one image
- [ ] Resize multiple images
- [ ] Open the image resizer to resize a `.gif` file and verify the "Gif files with animations may not be correctly resized." warning appears.

- [ ] Resize images with `Fill` option
- [ ] Resize images with `Fit` option
- [ ] Resize images with `Stretch` option

- [ ] Resize images using dimension: Centimeters
- [ ] Resize images using dimension: Inches
- [ ] Resize images using dimension: Percents
- [ ] Resize images using dimension: Pixels

- [ ] Change `Filename format` to `%1 - %2 - %3 - %4 - %5 - %6` and check if the new format is applied to resized images
- [ ] Check `Use original date modified` and verify that modified date is not changed for resized images. Take into account that `Resize the original pictures(don't create copy)` should be selected
- [ ] Check `Make pictures smaller but not larger` and verify that smaller pictures are not resized
- [ ] Check `Resize the original pictures (don't create copies)` and verify that the original picture is resized and a copy is not created
- [ ] Uncheck `Ignore the orientation of pictures` and verify that swapped width and height will actually resize a picture if the width is not equal to the height

## Keyboard Manager

UI Validation:

  - [ ] In Remap keys, add and remove rows to validate those buttons. While the blank rows are present, pressing the OK button should result in a warning dialog that some mappings are invalid.
  - [ ] Using only the Type buttons, for both the remap windows, try adding keys/shortcuts in all the columns. The right-side column in both windows should accept both keys and shortcuts, while the left-side column will accept only keys or only shortcuts for Remap keys and Remap shortcuts respectively. Validate that the Hold Enter and Esc accessibility features work as expected.
  - [ ] Using the drop downs try to add key to key, key to shortcut, shortcut to key and shortcut to shortcut remapping and ensure that you are able to select remapping both by using mouse and by keyboard navigation.
  - [ ] Validate that remapping can be saved by pressing the OK button and re-opening the windows loads existing remapping.

Remapping Validation:

For all the remapping below, try pressing and releasing the remapped key/shortcut and pressing and holding it. Try different behaviors like releasing the modifier key before the action key and vice versa.
  - [ ] Test key to key remapping
    - A->B
    - Ctrl->A
    - A->Ctrl
    - Win->B (make sure Start menu doesn't appear accidentally)
    - B->Win (make sure Start menu doesn't appear accidentally)
    - A->Disable
    - Win->Disable
  - [ ] Test key to shortcut remapping
    - A->Ctrl+V
    - B->Win+A
  - [ ] Test shortcut to shortcut remapping
    - Ctrl+A->Ctrl+V
    - Win+A->Ctrl+V
    - Ctrl+V->Win+A
    - Win+A->Win+F
  - [ ] Test shortcut to key remapping
    - Ctrl+A->B
    - Ctrl+A->Win
    - Win+A->B
  * Test app-specific remaps
    - [ ] Similar remaps to above with Edge (entered as `msedge`), VSCode (entered as `code`) and cmd. For cmd try admin and non-admin (requires PT to run as admin)
    - [ ] Try some cases where focus is lost due to the shortcut. Example remapping to Alt+Tab or Alt+F4
  - [ ] Test switching between remapping while holding down modifiers - Eg. Ctrl+D->Ctrl+A and Ctrl+E->Ctrl+V, hold Ctrl and press D followed by E. Should select all and paste over it in a text editor. Similar steps for Windows key shortcuts.

## Shortcut Guide
 * Run PowerToys as user:
   - [ ] Verify `Win + Shift + /` opens the guide
   - [ ] Change the hotkey to a different shortcut (e.g. `Win + /`) and verify it works
   - [ ] Set Shortcut Guide to start with a Windows key press and verify it works.
 * Restore the `Win + Shift + /` hotkey.
   - [ ] Open the guide and close it pressing `Esc`
   - [ ] Open the guide and close it pressing and releasing the `Win` key
 * With PowerToys running as a user, open an elevated app and keep it on foreground:
   - [ ] Verify `Win + Shift + /` opens the guide
   - [ ] Verify some of the shortcuts shown in the guide work and the guide is closed when pressed

## OOBE
 * Quit PowerToys
 * Delete %localappdata%\Microsoft\PowerToys
 - [ ] Start PowerToys and verify OOBE opens
 * Change version saved on `%localappdata%\Microsoft\PowerToys\last_version.txt`
 - [ ] Start PowerToys and verify OOBE opens in the "What's New" page
 * Visit each OOBE section and for each section:
   - [ ] open the Settings for that module
   - [ ] verify the Settings work as expected (toggle some controls on/off etc.)
   - [ ] close the Settings
   - [ ] if it's available, test the `Launch module name` button
 * Close OOBE
 - [ ] Open the Settings and from the General page open OOBE using the `Welcome to PowerToys` link

## Always on Top
 - [ ] Pin/unpin a window, verify it's topmost/not topmost.
 - [ ] Pin/unpin a window, verify the border appeared/disappeared.
 - [ ] Switch virtual desktop, verify border doesn't show up on another desktop.
 - [ ] Minimize and maximize pinned window, verify the border looks as usual.
 - [ ] Change border color and thickness.
 - [ ] Verify if sound is played according to the sound setting.
 - [ ] Exclude app, try to pin it.
 - [ ] Exclude already pinned app, verify it was unpinned.
 - [ ] Try to pin the app in the Game Mode.

## Screen Ruler
 * Enable Screen Ruler. Then:
   - [ ] Press the activation shortcut and verify the toolbar appears.
   - [ ] Press the activation shortcut again and verify the toolbar disappears.
   - [ ] Disable Screen Ruler and verify that the activation shortuct no longer activates the utility.
   - [ ] Enable Screen Ruler and press the activation shortcut and verify the toolbar appears.
   - [ ] Select the close button in the toolbar and verify it closes the utility.
 * With Screen Ruler enabled and activated:
   - [ ] Use the Bounds utility to measure a zone by dragging with left-click. Verify right click dismisses the utility and that the measurement was copied into the clipboard.
   - [ ] Use the Spacing utility to measure something and verify that left-click copies the measurement to the clipboard. Verify that right-click dismisses the utility.
   - [ ] Use the Horizontal Spacing utility to measure something and verify that left-click copies the measurement to the clipboard. Verify that right-click dismisses the utility.
   - [ ] Use the Vertical Spacing utility to measure something and verify that left-click copies the measurement to the clipboard. Verify that right-click dismisses the utility.
   - [ ] While using a Spacing utility, verify that using the mouse scroll wheel will adjust pixel color tolerance while measuring.
   - [ ] Open mspaint and draw 1px-thick straight line, also click with a pencil to draw a single pixel. In any Spacing mode, verify that one of line's dimension is 1, and pixel's dimensions are 1x1.
 * In a multi-monitor setup with different dpis on each monitor:
   - [ ] Verify that the utilities work well on each monitor, with continuous mode on and off.
   - [ ] Without any window opened and a solid color as your background, verify the horizontal spacing matches the monitor's pixel width.
   - [ ] Move your mouse back and forth around the edge of two monitors really quickly in each mode - verify nothing is broken.
   
 * Test the different settings and verify they are applied:
   - [ ] Activation shortcut
   - [ ] Continous mode
   - [ ] Per color channel edge detection
   - [ ] Pixel tolerance for edge detection
   - [ ] Draw feet on cross
   - [ ] Line color

## Quick Accent
 * Enable Quick Accent and open notepad. Then:
   - [ ] Press `a` and the left or right arrow and verify the accent menu appears and adds the accented letter you've selected. Use left and arrow keys to cycle through the options.
   - [ ] Press `a` and the space key and verify the accent menu appears and adds the accented letter you've selected. Use <kbd>Space</kbd> to navigate forward, <kbd>Space</kbd> + <kbd>Shift</kbd> to navigate backward.
   - [ ] Disable Quick Accent and verify you can no longer add accented characters through Quick Accent.
 * Test the different settings and verify they are applied:
   - [ ] Activation key
   - [ ] Language (for example, Currency has no accents for 'a' but has for 's')
   - [ ] Toolbar position (test every option, some had issues before)
   - [ ] Input delay
   - [ ] Exclude some apps. Verify that Quick Accent is not activated for them.
   - [ ] Sort characters by frequency.
   - [ ] Always start on the first character when using left/right arrows as activation method.

## Text Extractor
 * Enable Text Extractor. Then:
   - [ ] Press the activation shortcut and verify the overlay appears.
   - [ ] Press Escape and verify the overlay disappears.
   - [ ] Press the activation shortcut and verify the overlay appears.
   - [ ] Right-click and select Cancel. Verify the overlay disappears.
   - [ ] Disable Text Extractor and verify that the activation shortuct no longer activates the utility.
 * With Text Extractor enabled and activated:
   - [ ] Try to select text and verify it is copied to the clipboard.
   - [ ] Try to select a different OCR language by right-clicking and verify the change is applied.
 * In a multi-monitor setup with different dpis on each monitor:
   - [ ] Verify text is correctly captured on all monitors.
 * Test the different settings and verify they are applied:
   - [ ] Activation shortcut
   - [ ] OCR Language

## GPO
 * Copy the "PowerToys.admx" file to your Policy Definition template folder. (Example: C:\Windows\PolicyDefinitions) and copy the "PowerToys.adml" file to the matching language folder in your Policy Definition folder. (Example: C:\Windows\PolicyDefinitions\en-US)
   - [ ] Open the "Local Group Policy Editor" on Windows and verify there is a "Microsoft PowerToys" folder in Administrative Templates for both Computer Configuration and User Configuration.
 * In GPO, disable a module that can run as a standalone (FancyZones sounds good for this). Restart PowerToys.
   - [ ] Verify the module is not enabled.
   - [ ] Open settings and verify the module is not enabled and you can't enable it.
   - [ ] Try to open FancyZones Editor directly from the install folder and verify it doesn't run and adds a message to the log saying it didn't run because of GPO.
   - [ ] Verify the module can't be launched from the quick launcher system tray flyout launcher screen (FancyZones editor in this case).
   - [ ] Verify the module can't be enabled/disabled from the quick launcher system tray flyout.
 * In GPO, enable a module that can run as a standalone (FancyZones sounds good for this). Restart PowerToys.
   - [ ] Verify the module is enabled.
   - [ ] Open settings and verify the module is enabled and you can't disable it.
   - [ ] Verify the module can't be enabled/disabled from the quick launcher system tray flyout.
 * In GPO, try to set different settings in the Computer and User Configurations for a PowerToy. Restart PowerToys.
   - [ ] Verify that the setting in Computer Configuration has priority over the setting in User Configuration.
 * In GPO, disable a module that has a context menu entry (File Locksmith sounds good for this). Restart PowerToys.
   - [ ] Verify the module is not enabled. (No context menu entry)
   - [ ] Open settings and verify the module is not enabled and you can't enable it.
   - [ ] Try to open File Locksmith directly from the install folder and verify it doesn't run and adds a message to the log saying it didn't run because of GPO.
 * In GPO, disable a module that is a Preview Handler (Markdown Preview is good for this). Restart PowerToys.
   - [ ] Verify the module is not enabled. (Markdown files won't appear in the preview pane)
   - [ ] Open settings and verify the module is not enabled and you can't enable it.
 * Remember to reset all you Settings to Not Configured after the tests, both in Conputer and User Configurations.

## Registry Preview
 * Open Registry Editor, add new registry key with 1 string value and 1 binary value in e.g. HKLM/Software/Classes/PowerToysTest. Right click new registry key->export and export it to file.
 * Launch Registry Preview by right-clicking exported .reg file->'Preview'. Then:
   - [ ] Edit file content. Ensure that visual try is being re-populated while typing. Save the file by pressing Save file button. Confirm that file is properly saved by pressing Edit file... button which will open file in Notepad. Try saving file using Save file as... button.
   - [ ] Edit file externaly (e.g. in Notepad) and save it there. Pres Reload from file button and ensure that file content and visual tree are reloaded and show new content.
   - [ ] Select some registry key with registry values in visual tree and ensure that registry values are shown properly in bottom-right area.
   - [ ] Try opening different registry file by pressing Open file button.
   - [ ] Delete newly created registry key from first step manually in Registry Editor, then try writing registry changes to registry by pressing Write to Registry button in Registry Preview. *Be careful what you are writing!* 
   
 * Open Registry Preview Settings. Then:
   - [ ] Disable Registry Preview and ensure that Preview context menu option for .reg files no longer appears.
   - [ ] Try to launch Registry Preview from it's OOBE page while Registry Preview is disabled and ensure that it does not start.
   - [ ] Enable Registry Preview again and ensure that Preview context menu option for .reg files appears and that it starts Registry Preview correctly. 
   - [ ] Try to launch Registry Preview from it's Settings page and ensure that it is launched properly.
   - [ ] Try to launch Registry Preview from it's OOBE page and ensure that it is launched properly.
   - [ ] Enable Default app setting. Verify that .reg files are opened with Registry Preview by default. Disable Default app setting. Verify that Registry Editor is now default app.
   
## Peek   
 * Open different files to check that they're shown properly
   - [ ] Image
   - [ ] Text or dev file
   - [ ] Markdown file
   - [ ] PDF
   - [ ] HTML
   - [ ] Archive files (.zip, .tar, .rar)
   - [ ] Any other not mentioned file (.exe for example) to verify the unsupported file view is shown
   
 * Pinning/unpinning
   - [ ] Pin the window, switch between images of different size, verify the window stays at the same place and the same size.
   - [ ] Pin the window, close and reopen Peek, verify the new window is opened at the same place and the same size as before.
   - [ ] Unpin the window, switch to a different file, verify the window is moved to the default place.
   - [ ] Unpin the window, close and reopen Peek, verify the new window is opened on the default place.

* Open with a default program
   - [ ] By clicking a button.
   - [ ] By pressing enter. 
  
 - [ ] Switch between files in the folder using `LeftArrow` and `RightArrow`, verify you can switch between all files in the folder.
 - [ ] Open multiple files, verify you can switch only between selected files.
 - [ ] Change the shortcut, verify the new one works.

## Environment Variables
 * NOTE: Make backup of USER and SYSTEM Path and TMP variables before testing so you can revert those is something goes wrong!
 * Open Environment Variables settings
   - [ ] Launch as administrator ON - Launch Environment Variables and confirm that SYSTEM variables ARE editable and Add variable button is enabled
   - [ ] Launch as administrator OFF - Launch Environment Variables and confirm that SYSTEM variables ARE NOT editable and Add variable button is disabled

 * User/System variables
   - [ ] Add new User variable. Open OS Environment variables window and confirm that added variable is there. Also, confirm that it's added to "Applied variables" list.
   - [ ] Edit one User variable. Open OS Environment variables window and confirm that variable is changed. Also, confirm that change is applied to "Applied variables" list.
   - [ ] Remove one User variable. Open OS Environment variables window and confirm that variable is removed. Also, confirm that variable is removed from "Applied variables" list.
   - Repeat the steps for System variables.

 * Profiles - Basic tests
   - [ ] Add new profile with no variables and name it "Test_profile_1" (referenced below by name)
   - [ ] Edit "Test_profile_1": Add one new variable to profile e.g. name: "profile_1_variable_1" value: "profile_1_value_1"
   - [ ] Add new profile "Test_profile_2": From "Add profile dialog" add two new variables (profile_2_variable_1:profile_2_value_1 and profile_2_variable_2:profile_2_value_2). Set profile to enabled and click Save. Open OS Environment variables window and confirm that all variables from the profile are applied correctly. Also, confirm that "Applied variables" list contains all variables from the profile.
   - [ ] Apply "Test_profile_1" while "Test_profile_2" is still aplpied. Open OS Environment variables window and confirm that all variables from Test_profile_2 are unapplied and that all variables from Test_profile_1 are applied. Also, confirm that state of "Applied variables" list is updated correctly.
   - [ ] Unapply applied profile. Open OS Environment variables window and confirm that all variables from the profile are unapplied correctly. Also, confirm that "Applied variables" list does not contain variables from the profile.

 * Overriding existing variable
   - [ ] To "Test_profile_1" add one existing variable from USER variables, e.g. TMP. After adding, change it's value to e.g "test_TMP" (or manually add variable named TMP with value test_TMP).
   - [ ] Apply "Test_profile_1". Open OS Environment variables window and confirm that TMP variable in USER variables has value "test_TMP". Confirm that there is backup variable "TMP_PowerToys_Test_profile_1" with original value of TMP var. Also, confirm that "Applied variables" list is updated correctly - there is TMP profile variable, and backup User variable..
   - [ ] Unapply "Test_profile_1". Open OS Environment variables window and confirm that TMP variable in USER variable has original value and that there is no backup variable. Also, confirm that "Applied variables" list is updated correctly.

 * PATH variable
   - [ ] In "Applied variables" list confirm that PATH variable is shown properly: value of USER Path concatenated to the end of SYSTEM Path.
   - [ ] To "Test_profile_1" add variable named PATH with value "path1;path2;path3" and click Save. Confirm that PATH variable in profile is shown as list (list of 3 values and not as path1;path2;path3).
   - [ ] Edit PATH variable from "Test_profile_1". Try different options from ... menu (Delete, Move up, Move down, etc...). Click Save.
   - [ ] Apply "Test_profile_1". Open OS Environment variables window and confirm that profile is applied correctly - Path value and backup variable. Also, in "Applied variables" list check that Path variable has correct value: value of profile PATH concatenated to the end of SYSTEM Path.

 * Loading profiles on startup
   - [ ] Close the app and reopen it. Confirm that the state of the app is the same as before closing.

 - [ ] "Test_profile_1" should still be applied (if not apply it). Delete "Test_profile_1". Confirm that profile is unapplied (both in OS Environment variables window and "Applied variables" list).
 - [ ] Delete "Test_profile_2". Check profiles.json file and confirm that both profiles are gone.

## Command Not Found
 * Go to Command Not Found module settings
  - [ ] If you have PowerShell 7.4 installed, confirm that Install PowerShell 7.4 button is disabled. If you don't have PowerShell 7.4, Install it by clicking the button and confirm that it's properly installed. Check Installation logs text box bellow and confirm there are no errors.
  - [ ] If you have Microsoft.WinGet.Client installed, confirm that Install Microsoft.WinGet.Client button is disabled. If you don't have Microsoft.WinGet.Client, Install it by clicking the button and confirm that it's properly installed. Check Installation logs text box bellow and confirm there are no errors.
  - [ ] Install the Command Not Found module. Check Installation logs text box bellow and confirm there are no errors. Check PowerShell 7 $PROFILE file and confirm Import-Module command is added there. Start new PowerShell 7.4 session and execute "powertoys" (or "atom"). Confirm that suggestion is given to install powertoys (or atom) winget package. (If suggestion is not given, try running the same command few more times, it might take some time for the first time to load the module). Check Installation logs text box bellow and confirm there are no errors.
  - [ ] Uninstall the module. Check Installation logs text box bellow and confirm there are no errors. Check PowerShell 7 $PROFILE file and confirm Import-Module command is removed. Start new PowerShell 7.4 session and confirm no errors are shown on start.
  - [ ] Install module again. Uninstall PowerToys. Check PowerShell 7 $PROFILE file and confirm Import-Module command is removed after installer is done.<|MERGE_RESOLUTION|>--- conflicted
+++ resolved
@@ -1,28 +1,3 @@
-<<<<<<< HEAD
-=======
-## Install tests
- * install a **previous version** on a clean machine (a clean machine doesn't have the `%localappdata%\Microsoft\PowerToys` folder)
- * open the Settings and for each module change at least one option
- * open the FancyZones editor and create two custom layouts:
-    * a canvas layout with 2 zones, use unicode chars in the layout's name
-    * one from grid template using 4 zones and splitting one zone
-    * apply the custom canvas layout to the primary desktop
-    * create a virtual desktop and apply the custom grid layout
-    * if you have a second monitor apply different templates layouts for the primary desktop and for the second virtual desktop
- * install the new version (it will uninstall the old version and install the new version)
- - [x] verify the settings are preserved and FancyZones configuration is still the same
- - [x] test installing as SYSTEM (LocalSystem account)
-   * Download PsTools from https://learn.microsoft.com/en-us/sysinternals/downloads/psexec
-   * Run PowerToys installer with psexec tool `psexec.exe -sid <path_to_installer_exe`
-   * Brief check if all modules are working
-
- * PER-USER and PER-MACHINE TESTS:
-   * Install **previous version** on a clean machine and update with new per-machine version. Ensure that it is installed in Program files and that registry entries are under **HKLM**/Software/Classes/PowerToys. Go trhough different modules and ensure that they are working correctly.
-   * Try installing per-user version over already installed per-machine version and ensure that proper error message is shown.
-   * Remove PowerToys and install per-user version. Ensure that it is installed in <APPDATA>/Local/PowerToys and that registry entries are under **HKCU**/Software/Classes/PowerToys. Go trhough different modules and ensure that they are working correctly.
-   * Create a new user and install per-user version there as well. Go trhough different modules and ensure that they are working correctly. Ensure that changing settings for one user does not change settings of other user.
-
->>>>>>> a6525c11
 ## Functional tests
 
  Regressions:
@@ -31,72 +6,72 @@
 
 ## Localization
  Change the Windows language to a language different than English. Then verify if the following screens change their language:
- - [ ] System tray menu items
- - [ ] Settings
- - [ ] OOBE (What's new)
- - [ ] Keyboard Manager Editor
- - [ ] Color Picker (check the tooltips)
- - [ ] FancyZones Editor
- - [ ] Power Rename (new WinUI 3 may not be localized)
- - [ ] PowerToys Run ("Start typing" string is localized, for example)
- - [ ] Image Resizer
- - [ ] Shortcut Guide (Windows controls are localized)
- - [ ] File Explorer menu entries for Image Resizer, Power Rename and FileLocksmith
- - [ ] Hosts File Editor
- - [ ] File Locksmith
- - [ ] Registry Preview
- - [ ] Environment Variables
+ - [x] System tray menu items
+ - [x] Settings
+ - [x] OOBE (What's new)
+ - [x] Keyboard Manager Editor
+ - [x] Color Picker (check the tooltips)
+ - [x] FancyZones Editor
+ - [x] Power Rename (new WinUI 3 may not be localized)
+ - [x] PowerToys Run ("Start typing" string is localized, for example)
+ - [x] Image Resizer
+ - [x] Shortcut Guide (Windows controls are localized)
+ - [x] File Explorer menu entries for Image Resizer, Power Rename and FileLocksmith
+ - [x] Hosts File Editor
+ - [x] File Locksmith
+ - [x] Registry Preview
+ - [x] Environment Variables
 
 ## Color Picker
 * Enable the Color Picker in settings and ensure that the hotkey brings up Color Picker
-  - [ ] when PowerToys is running unelevated on start-up
-  - [ ] when PowerToys is running as admin on start-up
-  - [ ] when PowerToys is restarted as admin, by clicking the restart as admin button in the settings
-- [ ] Change `Activate Color Picker shortcut` and check the new shortcut is working
-- [ ] Try all three `Activation behavior`s(`Color Picker with editor mode enabled`, `Editor`, `Color Picker only`)
-- [ ] Change `Color format for clipboard` and check if the correct format is copied from the Color picker
-- [ ] Try to copy color formats to the clipboard from the Editor
-- [ ] Check `Show color name` and verify if color name is shown in the Color picker
-- [ ] Enable one new format, disable one existing format, reorder enabled formats and check if settings are populated to the Editor
-- [ ] Select a color from the history in the Editor
-- [ ] Remove color from the history in the Editor
-- [ ] Open the Color Picker from the Editor
-- [ ] Open Adjust color from the Editor
-- [ ] Check Color Picker logs for errors
+  - [x] when PowerToys is running unelevated on start-up
+  - [x] when PowerToys is running as admin on start-up
+  - [x] when PowerToys is restarted as admin, by clicking the restart as admin button in the settings
+- [x] Change `Activate Color Picker shortcut` and check the new shortcut is working
+- [x] Try all three `Activation behavior`s(`Color Picker with editor mode enabled`, `Editor`, `Color Picker only`)
+- [x] Change `Color format for clipboard` and check if the correct format is copied from the Color picker
+- [x] Try to copy color formats to the clipboard from the Editor
+- [x] Check `Show color name` and verify if color name is shown in the Color picker
+- [x] Enable one new format, disable one existing format, reorder enabled formats and check if settings are populated to the Editor
+- [x] Select a color from the history in the Editor
+- [x] Remove color from the history in the Editor
+- [x] Open the Color Picker from the Editor
+- [x] Open Adjust color from the Editor
+- [x] Check Color Picker logs for errors
 
 ## File Explorer Add-ons
  * Running as user:
    * go to PowerToys repo root
-   - [ ] verify the README.md Preview Pane shows the correct content
+   - [x] verify the README.md Preview Pane shows the correct content
    * go to PowerToys repo and visit src\modules\ShortcutGuide\ShortcutGuide\svgs
-   - [ ] verify Preview Pane works for the SVG files
-   - [ ] verify the Icon Preview works for the SVG file (loop through different icon preview sizes)
+   - [x] verify Preview Pane works for the SVG files
+   - [x] verify the Icon Preview works for the SVG file (loop through different icon preview sizes)
    * go to PowerToys repo and visit src\modules\previewpane\UnitTests-PdfPreviewHandler\HelperFiles
-   - [ ] verify Preview Pane works for the PDF file
-   - [ ] verify the Icon Preview works for the PDF file (loop through different icon preview sizes)
+   - [x] verify Preview Pane works for the PDF file
+   - [x] verify the Icon Preview works for the PDF file (loop through different icon preview sizes)
    * go to PowerToys repo and visit src\modules\previewpane\UnitTests-GcodePreviewHandler\HelperFiles
-   - [ ] verify Preview Pane works for the gcode file
-   - [ ] verify the Icon Preview works for the gcode file (loop through different icon preview sizes)
+   - [x] verify Preview Pane works for the gcode file
+   - [x] verify the Icon Preview works for the gcode file (loop through different icon preview sizes)
    * go to PowerToys repo and visit src\modules\previewpane\UnitTests-StlThumbnailProvider\HelperFiles
-   - [ ] verify the Icon Preview works for the stl file (loop through different icon preview sizes)
+   - [x] verify the Icon Preview works for the stl file (loop through different icon preview sizes)
    * go to PowerToys repo and visit src\runner
-   - [ ] verify Preview Pane works for source files (shows syntax highlighting)
+   - [x] verify Preview Pane works for source files (shows syntax highlighting)
  * Running as admin (or user since recently):
    * open the Settings and turn off the Preview Pane and Icon Previous toggles
    * go to PowerToys repo root
-   - [ ] verify the README.md Preview Pane doesn't show any content
+   - [x] verify the README.md Preview Pane doesn't show any content
    * go to PowerToys repo and visit src\modules\ShortcutGuide\ShortcutGuide\svgs
-   - [ ] verify Preview Pane doesn't show the preview for the SVG files
+   - [x] verify Preview Pane doesn't show the preview for the SVG files
    * the Icon Preview for the existing SVG will still show since the icons are cached (you can also use `cleanmgr.exe` to clean all thumbnails cached in your system). You may need to restart the machine for this setting to apply as well.
-   - [ ] copy and paste one of the SVG file and verify the new file show the generic SVG icon
+   - [x] copy and paste one of the SVG file and verify the new file show the generic SVG icon
    * go to PowerToys repo and visit src\modules\previewpane\UnitTests-PdfPreviewHandler\HelperFiles
-   - [ ] verify Preview Pane doesn't show the preview for the PDF file
+   - [x] verify Preview Pane doesn't show the preview for the PDF file
    * go to PowerToys repo and visit src\modules\previewpane\UnitTests-GcodePreviewHandler\HelperFiles
-   - [ ] verify Preview Pane doesn't show the preview for the gcode file
+   - [x] verify Preview Pane doesn't show the preview for the gcode file
    * go to PowerToys repo and visit src\modules\previewpane\UnitTests-StlThumbnailProvider\HelperFiles
-   - [ ] verify Preview Pane doesn't show the preview for the stl file (a generated thumbnail would show when there's no preview)
+   - [x] verify Preview Pane doesn't show the preview for the stl file (a generated thumbnail would show when there's no preview)
    * go to PowerToys repo and visit src\runner
-   - [ ] verify Preview Pane doesn't show the preview for source code files or that it's a default previewer instead of Monaco
+   - [] verify Preview Pane doesn't show the preview for source code files or that it's a default previewer instead of Monaco
 
 ## Image Resizer
 - [ ] Disable the Image Resizer and check that `Resize images` is absent in the context menu
@@ -224,33 +199,33 @@
 
 ## Quick Accent
  * Enable Quick Accent and open notepad. Then:
-   - [ ] Press `a` and the left or right arrow and verify the accent menu appears and adds the accented letter you've selected. Use left and arrow keys to cycle through the options.
-   - [ ] Press `a` and the space key and verify the accent menu appears and adds the accented letter you've selected. Use <kbd>Space</kbd> to navigate forward, <kbd>Space</kbd> + <kbd>Shift</kbd> to navigate backward.
-   - [ ] Disable Quick Accent and verify you can no longer add accented characters through Quick Accent.
+   - [x] Press `a` and the left or right arrow and verify the accent menu appears and adds the accented letter you've selected. Use left and arrow keys to cycle through the options.
+   - [x] Press `a` and the space key and verify the accent menu appears and adds the accented letter you've selected. Use <kbd>Space</kbd> to navigate forward, <kbd>Space</kbd> + <kbd>Shift</kbd> to navigate backward.
+   - [x] Disable Quick Accent and verify you can no longer add accented characters through Quick Accent.
  * Test the different settings and verify they are applied:
-   - [ ] Activation key
-   - [ ] Language (for example, Currency has no accents for 'a' but has for 's')
-   - [ ] Toolbar position (test every option, some had issues before)
-   - [ ] Input delay
-   - [ ] Exclude some apps. Verify that Quick Accent is not activated for them.
-   - [ ] Sort characters by frequency.
-   - [ ] Always start on the first character when using left/right arrows as activation method.
+   - [x] Activation key
+   - [x] Language (for example, Currency has no accents for 'a' but has for 's')
+   - [x] Toolbar position (test every option, some had issues before)
+   - [x] Input delay
+   - [x] Exclude some apps. Verify that Quick Accent is not activated for them.
+   - [x] Sort characters by frequency.
+   - [x] Always start on the first character when using left/right arrows as activation method.
 
 ## Text Extractor
  * Enable Text Extractor. Then:
-   - [ ] Press the activation shortcut and verify the overlay appears.
-   - [ ] Press Escape and verify the overlay disappears.
-   - [ ] Press the activation shortcut and verify the overlay appears.
-   - [ ] Right-click and select Cancel. Verify the overlay disappears.
-   - [ ] Disable Text Extractor and verify that the activation shortuct no longer activates the utility.
+   - [x] Press the activation shortcut and verify the overlay appears.
+   - [x] Press Escape and verify the overlay disappears.
+   - [x] Press the activation shortcut and verify the overlay appears.
+   - [x] Right-click and select Cancel. Verify the overlay disappears.
+   - [x] Disable Text Extractor and verify that the activation shortuct no longer activates the utility.
  * With Text Extractor enabled and activated:
-   - [ ] Try to select text and verify it is copied to the clipboard.
-   - [ ] Try to select a different OCR language by right-clicking and verify the change is applied.
+   - [x] Try to select text and verify it is copied to the clipboard.
+   - [x] Try to select a different OCR language by right-clicking and verify the change is applied.
  * In a multi-monitor setup with different dpis on each monitor:
-   - [ ] Verify text is correctly captured on all monitors.
+   - [x] Verify text is correctly captured on all monitors.
  * Test the different settings and verify they are applied:
-   - [ ] Activation shortcut
-   - [ ] OCR Language
+   - [x] Activation shortcut
+   - [x] OCR Language
 
 ## GPO
  * Copy the "PowerToys.admx" file to your Policy Definition template folder. (Example: C:\Windows\PolicyDefinitions) and copy the "PowerToys.adml" file to the matching language folder in your Policy Definition folder. (Example: C:\Windows\PolicyDefinitions\en-US)

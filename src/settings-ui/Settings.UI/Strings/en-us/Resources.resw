--- conflicted
+++ resolved
@@ -4154,7 +4154,6 @@
   <data name="GPO_SomeThumbnailProvidersAreManaged.Title" xml:space="preserve">
     <value>The enabled state of some thumbnail handlers is managed by your organization.</value>
   </data>
-<<<<<<< HEAD
   <data name="FileActionsMenu.ModuleDescription" xml:space="preserve">
     <value>File Actions Menu allows you to perform several actions on selected files and folders, such as generating checksums, copying paths separated by a delimiter or create a new folder with the selection.</value>
   </data>
@@ -4181,7 +4180,7 @@
   </data>
   <data name="Oobe_FileActionsMenu_HowToUse.Text" xml:space="preserve">
     <value>to open File Actions Menu</value>
-=======
+  </data>
   <data name="FileExplorerPreview_ToggleSwitch_Monaco_Sticky_Scroll.Content" xml:space="preserve">
     <value>Enable sticky scroll</value>
   </data>
@@ -4228,6 +4227,5 @@
   </data>
   <data name="AdvancedPaste_EnableAIDialog_NoteAICreditsErrorText.Text" xml:space="preserve">
     <value>If you do not have credits you will see an 'API key quota exceeded' error</value>
->>>>>>> 2e85a14e
   </data>
 </root>
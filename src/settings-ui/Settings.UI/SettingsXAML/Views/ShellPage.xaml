﻿<UserControl
    x:Class="Microsoft.PowerToys.Settings.UI.Views.ShellPage"
    xmlns="http://schemas.microsoft.com/winfx/2006/xaml/presentation"
    xmlns:x="http://schemas.microsoft.com/winfx/2006/xaml"
    xmlns:animatedvisuals="using:Microsoft.UI.Xaml.Controls.AnimatedVisuals"
    xmlns:animations="using:CommunityToolkit.WinUI.Animations"
    xmlns:d="http://schemas.microsoft.com/expression/blend/2008"
    xmlns:helpers="using:Microsoft.PowerToys.Settings.UI.Helpers"
    xmlns:i="using:Microsoft.Xaml.Interactivity"
    xmlns:ic="using:Microsoft.Xaml.Interactions.Core"
    xmlns:mc="http://schemas.openxmlformats.org/markup-compatibility/2006"
    xmlns:ui="using:CommunityToolkit.WinUI"
    xmlns:views="using:Microsoft.PowerToys.Settings.UI.Views"
    HighContrastAdjustment="None"
    Loaded="ShellPage_Loaded"
    mc:Ignorable="d">

    <i:Interaction.Behaviors>
        <ic:EventTriggerBehavior EventName="Loaded">
            <ic:InvokeCommandAction Command="{x:Bind ViewModel.LoadedCommand}" />
        </ic:EventTriggerBehavior>
    </i:Interaction.Behaviors>

    <Grid x:Name="RootGrid">
        <Grid.RowDefinitions>
            <RowDefinition Height="48" />
            <RowDefinition Height="*" />
        </Grid.RowDefinitions>
        <Button
            x:Name="PaneToggleBtn"
            Width="48"
            HorizontalAlignment="Left"
            VerticalAlignment="Center"
            Click="PaneToggleBtn_Click"
            Style="{StaticResource PaneToggleButtonStyle}" />
        <Grid
            x:Name="AppTitleBar"
            Height="{Binding ElementName=navigationView, Path=CompactPaneLength}"
            Margin="48,0,0,0"
            VerticalAlignment="Top"
            IsHitTestVisible="True">
            <animations:Implicit.Animations>
                <animations:OffsetAnimation Duration="0:0:0.3" />
            </animations:Implicit.Animations>
            <StackPanel Orientation="Horizontal">
                <Image
                    Width="16"
                    Height="16"
                    HorizontalAlignment="Left"
                    Source="/Assets/Settings/icon.ico" />
                <TextBlock
                    x:Name="AppTitleBarText"
                    Margin="12,0,0,0"
                    VerticalAlignment="Center"
                    Style="{StaticResource CaptionTextBlockStyle}"
                    TextWrapping="NoWrap" />
                <TextBlock
                    x:Name="DebugMessage"
                    Margin="8,0,0,0"
                    VerticalAlignment="Center"
                    Foreground="{ThemeResource TextFillColorSecondaryBrush}"
                    Style="{StaticResource CaptionTextBlockStyle}"
                    Text="Debug"
                    TextWrapping="NoWrap"
                    Visibility="Collapsed" />
            </StackPanel>
        </Grid>
        <NavigationView
            x:Name="navigationView"
            Grid.Row="1"
            Canvas.ZIndex="0"
            CompactModeThresholdWidth="1007"
            DisplayModeChanged="NavigationView_DisplayModeChanged"
            ExpandedModeThresholdWidth="1007"
            IsBackButtonVisible="Collapsed"
            IsBackEnabled="{x:Bind ViewModel.IsBackEnabled, Mode=OneWay}"
            IsPaneToggleButtonVisible="False"
            IsSettingsVisible="False"
            IsTitleBarAutoPaddingEnabled="False"
            PaneClosed="NavigationView_PaneClosed"
            PaneOpened="NavigationView_PaneOpened"
            SelectedItem="{x:Bind ViewModel.Selected, Mode=OneWay}"
            SelectionChanged="NavigationView_SelectionChanged">
            <NavigationView.Resources>
                <SolidColorBrush x:Key="NavigationViewContentBackground" Color="Transparent" />
                <SolidColorBrush x:Key="NavigationViewContentGridBorderBrush" Color="Transparent" />
            </NavigationView.Resources>
            <NavigationView.MenuItems>
                <NavigationViewItem
                    x:Uid="Shell_Dashboard"
                    helpers:NavHelper.NavigateTo="views:DashboardPage"
                    Icon="{ui:FontIcon Glyph=&#xE80F;}" />

                <NavigationViewItem x:Uid="Shell_General" helpers:NavHelper.NavigateTo="views:GeneralPage">
                    <NavigationViewItem.Icon>
                        <AnimatedIcon>
                            <AnimatedIcon.Source>
                                <animatedvisuals:AnimatedSettingsVisualSource />
                            </AnimatedIcon.Source>
                            <AnimatedIcon.FallbackIconSource>
                                <SymbolIconSource Symbol="Setting" />
                            </AnimatedIcon.FallbackIconSource>
                        </AnimatedIcon>
                    </NavigationViewItem.Icon>
                </NavigationViewItem>
                <NavigationViewItemSeparator />

                <!--  System Tools  -->
                <NavigationViewItem
                    x:Uid="Shell_TopLevelSystemTools"
                    Icon="{ui:BitmapIcon Source=/Assets/Settings/Icons/SystemTools.png}"
                    SelectsOnInvoked="False">
                    <NavigationViewItem.MenuItems>
                        <NavigationViewItem
                            x:Uid="Shell_AdvancedPaste"
                            helpers:NavHelper.NavigateTo="views:AdvancedPastePage"
                            Icon="{ui:BitmapIcon Source=/Assets/Settings/Icons/AdvancedPaste.png}" />
                        <NavigationViewItem
                            x:Uid="Shell_Awake"
                            helpers:NavHelper.NavigateTo="views:AwakePage"
                            Icon="{ui:BitmapIcon Source=/Assets/Settings/Icons/Awake.png}" />
                        <NavigationViewItem
                            x:Uid="Shell_ColorPicker"
                            helpers:NavHelper.NavigateTo="views:ColorPickerPage"
                            Icon="{ui:BitmapIcon Source=/Assets/Settings/Icons/ColorPicker.png}" />
                        <NavigationViewItem
                            x:Uid="Shell_PowerLauncher"
                            helpers:NavHelper.NavigateTo="views:PowerLauncherPage"
                            Icon="{ui:BitmapIcon Source=/Assets/Settings/Icons/PowerToysRun.png}" />
                        <NavigationViewItem
                            x:Uid="Shell_MeasureTool"
                            helpers:NavHelper.NavigateTo="views:MeasureToolPage"
                            Icon="{ui:BitmapIcon Source=/Assets/Settings/Icons/ScreenRuler.png}" />
                        <NavigationViewItem
                            x:Uid="Shell_ShortcutGuide"
                            helpers:NavHelper.NavigateTo="views:ShortcutGuidePage"
                            Icon="{ui:BitmapIcon Source=/Assets/Settings/Icons/ShortcutGuide.png}" />
                        <NavigationViewItem
                            x:Uid="Shell_TextExtractor"
                            helpers:NavHelper.NavigateTo="views:PowerOcrPage"
                            Icon="{ui:BitmapIcon Source=/Assets/Settings/Icons/TextExtractor.png}" />
                    </NavigationViewItem.MenuItems>
                </NavigationViewItem>

                <!--  Windowing & Layouts  -->
                <NavigationViewItem
                    x:Uid="Shell_TopLevelWindowsAndLayouts "
                    Icon="{ui:BitmapIcon Source=/Assets/Settings/Icons/WindowingAndLayouts.png}"
                    SelectsOnInvoked="False">
                    <NavigationViewItem.MenuItems>
                        <NavigationViewItem
                            x:Uid="Shell_AlwaysOnTop"
                            helpers:NavHelper.NavigateTo="views:AlwaysOnTopPage"
                            Icon="{ui:BitmapIcon Source=/Assets/Settings/Icons/AlwaysOnTop.png}" />
                        <NavigationViewItem
                            x:Uid="Shell_CropAndLock"
                            helpers:NavHelper.NavigateTo="views:CropAndLockPage"
                            Icon="{ui:BitmapIcon Source=/Assets/Settings/Icons/CropAndLock.png}" />
                        <NavigationViewItem
                            x:Uid="Shell_FancyZones"
                            helpers:NavHelper.NavigateTo="views:FancyZonesPage"
                            Icon="{ui:BitmapIcon Source=/Assets/Settings/Icons/FancyZones.png}" />
                        <NavigationViewItem
                            x:Uid="Shell_Workspaces"
                            helpers:NavHelper.NavigateTo="views:WorkspacesPage"
                            Icon="{ui:BitmapIcon Source=/Assets/Settings/Icons/Workspaces.png}" />
                    </NavigationViewItem.MenuItems>
                </NavigationViewItem>

                <!--  Input / Output  -->
                <NavigationViewItem
                    x:Uid="Shell_TopLevelInputOutput"
                    Icon="{ui:BitmapIcon Source=/Assets/Settings/Icons/InputOutput.png}"
                    SelectsOnInvoked="False">
                    <NavigationViewItem.MenuItems>
                        <NavigationViewItem
                            x:Uid="Shell_KeyboardManager"
                            helpers:NavHelper.NavigateTo="views:KeyboardManagerPage"
                            Icon="{ui:BitmapIcon Source=/Assets/Settings/Icons/KeyboardManager.png}" />
                        <!--  Find my mouse  -->
                        <!--  Mouse Highlighter  -->
                        <NavigationViewItem
                            x:Uid="Shell_MouseUtilities"
                            helpers:NavHelper.NavigateTo="views:MouseUtilsPage"
                            Icon="{ui:BitmapIcon Source=/Assets/Settings/Icons/MouseUtils.png}" />
                        <NavigationViewItem
                            x:Uid="Shell_MouseWithoutBorders"
                            helpers:NavHelper.NavigateTo="views:MouseWithoutBordersPage"
                            Icon="{ui:BitmapIcon Source=/Assets/Settings/Icons/MouseWithoutBorders.png}" />
                        <NavigationViewItem
                            x:Uid="Shell_QuickAccent"
                            helpers:NavHelper.NavigateTo="views:PowerAccentPage"
                            Icon="{ui:BitmapIcon Source=/Assets/Settings/Icons/QuickAccent.png}" />
                        <!--  Mouse pointer cross hair  -->
                        <NavigationViewItem
                            x:Uid="Shell_VideoConference"
                            helpers:NavHelper.NavigateTo="views:VideoConferencePage"
                            Icon="{ui:BitmapIcon Source=/Assets/Settings/Icons/VideoConferenceMute.png}"
                            IsEnabled="{x:Bind ViewModel.IsVideoConferenceBuild, Mode=OneWay}" />
                    </NavigationViewItem.MenuItems>
                </NavigationViewItem>

                <!--  File Management  -->
                <NavigationViewItem
                    x:Uid="Shell_TopLevelFileManagement"
                    Icon="{ui:BitmapIcon Source=/Assets/Settings/Icons/FileManagement.png}"
                    SelectsOnInvoked="False">
                    <NavigationViewItem.MenuItems>
                        <NavigationViewItem
                            x:Uid="Shell_PowerPreview"
                            helpers:NavHelper.NavigateTo="views:PowerPreviewPage"
                            Icon="{ui:BitmapIcon Source=/Assets/Settings/Icons/FileExplorerPreview.png}" />
                        <!--  File Explorer Thumbnails  -->
                        <NavigationViewItem
                            x:Uid="Shell_FileLocksmith"
                            helpers:NavHelper.NavigateTo="views:FileLocksmithPage"
                            Icon="{ui:BitmapIcon Source=/Assets/Settings/Icons/FileLocksmith.png}" />
                        <NavigationViewItem
                            x:Uid="Shell_ImageResizer"
                            helpers:NavHelper.NavigateTo="views:ImageResizerPage"
                            Icon="{ui:BitmapIcon Source=/Assets/Settings/Icons/ImageResizer.png}" />
                        <NavigationViewItem
                            x:Uid="NewPlus_Product_Name"
                            helpers:NavHelper.NavigateTo="views:NewPlusPage"
                            Icon="{ui:BitmapIcon Source=/Assets/Settings/Icons/NewPlus.png}" />
                        <NavigationViewItem
                            x:Uid="Shell_Peek"
                            helpers:NavHelper.NavigateTo="views:PeekPage"
                            Icon="{ui:BitmapIcon Source=/Assets/Settings/Icons/Peek.png}" />
                        <NavigationViewItem
                            x:Uid="Shell_PowerRename"
                            helpers:NavHelper.NavigateTo="views:PowerRenamePage"
                            Icon="{ui:BitmapIcon Source=/Assets/Settings/Icons/PowerRename.png}" />
                    </NavigationViewItem.MenuItems>
                </NavigationViewItem>

                <!--  Advanced  -->
                <NavigationViewItem
<<<<<<< HEAD
                    x:Uid="Shell_Workspaces"
                    helpers:NavHelper.NavigateTo="views:WorkspacesPage"
                    Icon="{ui:BitmapIcon Source=/Assets/Settings/Icons/Workspaces.png}" />

                <NavigationViewItem
                    x:Uid="Shell_ZoomIt"
                    helpers:NavHelper.NavigateTo="views:ZoomItPage"
                    Icon="{ui:BitmapIcon Source=/Assets/Settings/Icons/ZoomIt.png}" />
=======
                    x:Uid="Shell_TopLevelAdvanced"
                    Icon="{ui:BitmapIcon Source=/Assets/Settings/Icons/Advanced.png}"
                    SelectsOnInvoked="False">
                    <NavigationViewItem.MenuItems>
                        <NavigationViewItem
                            x:Uid="Shell_CmdNotFound"
                            helpers:NavHelper.NavigateTo="views:CmdNotFoundPage"
                            Icon="{ui:BitmapIcon Source=/Assets/Settings/Icons/CommandNotFound.png}" />
                        <NavigationViewItem
                            x:Uid="Shell_EnvironmentVariables"
                            helpers:NavHelper.NavigateTo="views:EnvironmentVariablesPage"
                            Icon="{ui:BitmapIcon Source=/Assets/Settings/Icons/EnvironmentVariables.png}" />
                        <NavigationViewItem
                            x:Uid="Shell_Hosts"
                            helpers:NavHelper.NavigateTo="views:HostsPage"
                            Icon="{ui:BitmapIcon Source=/Assets/Settings/Icons/Hosts.png}" />
                        <NavigationViewItem
                            x:Uid="Shell_RegistryPreview"
                            helpers:NavHelper.NavigateTo="views:RegistryPreviewPage"
                            Icon="{ui:BitmapIcon Source=/Assets/Settings/Icons/RegistryPreview.png}" />
                    </NavigationViewItem.MenuItems>
                </NavigationViewItem>
>>>>>>> 3d306f61
            </NavigationView.MenuItems>
            <NavigationView.PaneFooter>
                <StackPanel Orientation="Vertical">
                    <NavigationViewItem
                        x:Uid="OOBE_NavViewItem"
                        Icon="{ui:FontIcon Glyph=&#xF133;}"
                        Tapped="OOBEItem_Tapped" />
                    <NavigationViewItem
                        x:Uid="WhatIsNew_NavViewItem"
                        Icon="{ui:FontIcon Glyph=&#xE789;}"
                        Tapped="WhatIsNewItem_Tapped" />
                    <NavigationViewItem
                        x:Uid="Feedback_NavViewItem"
                        Icon="{ui:FontIcon Glyph=&#xED15;}"
                        Tapped="FeedbackItem_Tapped" />
                </StackPanel>
            </NavigationView.PaneFooter>
            <i:Interaction.Behaviors>
                <ic:EventTriggerBehavior EventName="ItemInvoked">
                    <ic:InvokeCommandAction Command="{x:Bind ViewModel.ItemInvokedCommand}" />
                </ic:EventTriggerBehavior>
            </i:Interaction.Behaviors>
            <Frame x:Name="shellFrame" />
        </NavigationView>
    </Grid>
</UserControl><|MERGE_RESOLUTION|>--- conflicted
+++ resolved
@@ -139,6 +139,10 @@
                             x:Uid="Shell_TextExtractor"
                             helpers:NavHelper.NavigateTo="views:PowerOcrPage"
                             Icon="{ui:BitmapIcon Source=/Assets/Settings/Icons/TextExtractor.png}" />
+                        <NavigationViewItem
+                            x:Uid="Shell_ZoomIt"
+                            helpers:NavHelper.NavigateTo="views:ZoomItPage"
+                            Icon="{ui:BitmapIcon Source=/Assets/Settings/Icons/ZoomIt.png}" />
                     </NavigationViewItem.MenuItems>
                 </NavigationViewItem>
 
@@ -236,16 +240,6 @@
 
                 <!--  Advanced  -->
                 <NavigationViewItem
-<<<<<<< HEAD
-                    x:Uid="Shell_Workspaces"
-                    helpers:NavHelper.NavigateTo="views:WorkspacesPage"
-                    Icon="{ui:BitmapIcon Source=/Assets/Settings/Icons/Workspaces.png}" />
-
-                <NavigationViewItem
-                    x:Uid="Shell_ZoomIt"
-                    helpers:NavHelper.NavigateTo="views:ZoomItPage"
-                    Icon="{ui:BitmapIcon Source=/Assets/Settings/Icons/ZoomIt.png}" />
-=======
                     x:Uid="Shell_TopLevelAdvanced"
                     Icon="{ui:BitmapIcon Source=/Assets/Settings/Icons/Advanced.png}"
                     SelectsOnInvoked="False">
@@ -268,7 +262,6 @@
                             Icon="{ui:BitmapIcon Source=/Assets/Settings/Icons/RegistryPreview.png}" />
                     </NavigationViewItem.MenuItems>
                 </NavigationViewItem>
->>>>>>> 3d306f61
             </NavigationView.MenuItems>
             <NavigationView.PaneFooter>
                 <StackPanel Orientation="Vertical">

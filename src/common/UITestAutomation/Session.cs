﻿// Copyright (c) Microsoft Corporation
// The Microsoft Corporation licenses this file to you under the MIT license.
// See the LICENSE file in the project root for more information.

using System;
using System.Collections.ObjectModel;
using System.IO;
using System.Reflection;
using System.Runtime.InteropServices;
using System.Xml.Linq;
using Microsoft.VisualStudio.TestTools.UnitTesting;
using OpenQA.Selenium;
using OpenQA.Selenium.Appium;
using OpenQA.Selenium.Appium.Windows;
using OpenQA.Selenium.Interactions;

namespace Microsoft.PowerToys.UITest
{
    // Wrap WinAppDriver and provide interfaces to users
    public class Session
    {
        private WindowsDriver<WindowsElement> Root { get; set; }

        private WindowsDriver<WindowsElement> WindowsDriver { get; set; }

        [DllImport("user32.dll")]
        private static extern bool SetForegroundWindow(nint hWnd);

        public Session(WindowsDriver<WindowsElement> root, WindowsDriver<WindowsElement> windowsDriver)
        {
            Root = root;
            WindowsDriver = windowsDriver;
        }

<<<<<<< HEAD
        // Method to find an element by a given selector
        public T FindElement<T>(By by, int timeoutInMilliseconds = 3000)
=======
        // Find element by selector
        public T FindElement<T>(By by)
>>>>>>> 8e542b0c
            where T : Element, new()
        {
            Assert.IsNotNull(WindowsDriver, "WindowsElement is null");
            return FindElementHelper.FindElement<T, WindowsElement>(() => WindowsDriver.FindElement(by.ToSeleniumBy()), timeoutInMilliseconds, WindowsDriver);
        }

<<<<<<< HEAD
        // Method to find an element by its name
        public T FindElementByName<T>(string name, int timeoutInMilliseconds = 3000)
=======
        // Find element by name
        public T FindElementByName<T>(string name)
>>>>>>> 8e542b0c
            where T : Element, new()
        {
            Assert.IsNotNull(WindowsDriver, "WindowsElement is null");
            return FindElementHelper.FindElement<T, WindowsElement>(() => WindowsDriver.FindElementByName(name), timeoutInMilliseconds, WindowsDriver);
        }

<<<<<<< HEAD
        // Method to find multiple elements by their name
        public ReadOnlyCollection<T>? FindElementsByName<T>(string name, int timeoutInMilliseconds = 3000)
            where T : Element, new()
        {
            Assert.IsNotNull(WindowsDriver, "WindowsElement is null");
            return FindElementHelper.FindElements<T, WindowsElement>(() => WindowsDriver.FindElementsByName(name), timeoutInMilliseconds, WindowsDriver);
=======
        // ind elements by name
        public ReadOnlyCollection<T>? FindElementsByName<T>(string name)
            where T : Element, new()
        {
            var items = WindowsDriver.FindElementsByName(name);
            Assert.IsNotNull(items, "Can't find this element");
            var res = items.Select(NewElement<T>).ToList();
            return new ReadOnlyCollection<T>(res);
        }

        private T NewElement<T>(WindowsElement element)
            where T : Element, new()
        {
            T newElement = new T();
            newElement.SetSession(WindowsDriver);
            newElement.SetWindowsElement(element);
            return newElement;
>>>>>>> 8e542b0c
        }

        // Attach to an existing exe by window name
        public Session? Attach(PowerToysModuleWindow module)
        {
            string windowName = ModuleConfigData.Instance.GetModuleWindowData(module).WindowName;

            if (Root != null)
            {
                var window = Root.FindElementByName(windowName);
                Assert.IsNotNull(window, $"{windowName} not found");

                var windowHandle = new nint(int.Parse(window.GetAttribute("NativeWindowHandle")));
                SetForegroundWindow(windowHandle);
                var hexWindowHandle = windowHandle.ToString("x");
                var appCapabilities = new AppiumOptions();
                appCapabilities.AddAdditionalCapability("appTopLevelWindow", hexWindowHandle);
                appCapabilities.AddAdditionalCapability("deviceName", "WindowsPC");
                WindowsDriver = new WindowsDriver<WindowsElement>(new Uri(ModuleConfigData.Instance.GetWindowsApplicationDriverUrl()), appCapabilities);
                Assert.IsNotNull(WindowsDriver, "Attach WindowsDriver is null");

                // Set implicit timeout to make element search retry every 500 ms
                WindowsDriver.Manage().Timeouts().ImplicitWait = TimeSpan.FromSeconds(3);
            }
            else
            {
                Assert.IsNotNull(Root, "Root driver is null");
            }

            return null;
        }
    }
}<|MERGE_RESOLUTION|>--- conflicted
+++ resolved
@@ -32,58 +32,28 @@
             WindowsDriver = windowsDriver;
         }
 
-<<<<<<< HEAD
-        // Method to find an element by a given selector
-        public T FindElement<T>(By by, int timeoutInMilliseconds = 3000)
-=======
         // Find element by selector
-        public T FindElement<T>(By by)
->>>>>>> 8e542b0c
+        public T FindElement<T>(By by, int timeoutMS = 3000)
             where T : Element, new()
         {
             Assert.IsNotNull(WindowsDriver, "WindowsElement is null");
-            return FindElementHelper.FindElement<T, WindowsElement>(() => WindowsDriver.FindElement(by.ToSeleniumBy()), timeoutInMilliseconds, WindowsDriver);
+            return FindElementHelper.FindElement<T, WindowsElement>(() => WindowsDriver.FindElement(by.ToSeleniumBy()), timeoutMS, WindowsDriver);
         }
 
-<<<<<<< HEAD
-        // Method to find an element by its name
-        public T FindElementByName<T>(string name, int timeoutInMilliseconds = 3000)
-=======
         // Find element by name
-        public T FindElementByName<T>(string name)
->>>>>>> 8e542b0c
+        public T FindElementByName<T>(string name, int timeoutMS = 3000)
             where T : Element, new()
         {
             Assert.IsNotNull(WindowsDriver, "WindowsElement is null");
-            return FindElementHelper.FindElement<T, WindowsElement>(() => WindowsDriver.FindElementByName(name), timeoutInMilliseconds, WindowsDriver);
+            return FindElementHelper.FindElement<T, WindowsElement>(() => WindowsDriver.FindElementByName(name), timeoutMS, WindowsDriver);
         }
 
-<<<<<<< HEAD
-        // Method to find multiple elements by their name
-        public ReadOnlyCollection<T>? FindElementsByName<T>(string name, int timeoutInMilliseconds = 3000)
+        // ind elements by name
+        public ReadOnlyCollection<T>? FindElementsByName<T>(string name, int timeoutMS = 3000)
             where T : Element, new()
         {
             Assert.IsNotNull(WindowsDriver, "WindowsElement is null");
-            return FindElementHelper.FindElements<T, WindowsElement>(() => WindowsDriver.FindElementsByName(name), timeoutInMilliseconds, WindowsDriver);
-=======
-        // ind elements by name
-        public ReadOnlyCollection<T>? FindElementsByName<T>(string name)
-            where T : Element, new()
-        {
-            var items = WindowsDriver.FindElementsByName(name);
-            Assert.IsNotNull(items, "Can't find this element");
-            var res = items.Select(NewElement<T>).ToList();
-            return new ReadOnlyCollection<T>(res);
-        }
-
-        private T NewElement<T>(WindowsElement element)
-            where T : Element, new()
-        {
-            T newElement = new T();
-            newElement.SetSession(WindowsDriver);
-            newElement.SetWindowsElement(element);
-            return newElement;
->>>>>>> 8e542b0c
+            return FindElementHelper.FindElements<T, WindowsElement>(() => WindowsDriver.FindElementsByName(name), timeoutMS, WindowsDriver);
         }
 
         // Attach to an existing exe by window name

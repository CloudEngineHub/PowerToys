﻿// Copyright (c) Microsoft Corporation
// The Microsoft Corporation licenses this file to you under the MIT license.
// See the LICENSE file in the project root for more information.

using System.Collections.ObjectModel;
using System.Diagnostics;
using System.Runtime.CompilerServices;
using Microsoft.VisualStudio.TestTools.UnitTesting;
using OpenQA.Selenium;
using OpenQA.Selenium.Appium;
using OpenQA.Selenium.Appium.Windows;
using OpenQA.Selenium.Interactions;
using OpenQA.Selenium.Remote;
using OpenQA.Selenium.Support.Events;
using static Microsoft.PowerToys.UITest.UITestBase;

[assembly: InternalsVisibleTo("Session")]

namespace Microsoft.PowerToys.UITest
{
    // The basic class for all UI elements
    public class Element
    {
        public WindowsElement? WindowsElement { get; set; }

        private WindowsDriver<WindowsElement>? driver;

        public Element() => WindowsElement = null;

        internal void SetWindowsElement(WindowsElement windowsElement) => WindowsElement = windowsElement;

        internal void SetSession(WindowsDriver<WindowsElement> driver) => this.driver = driver;

        // Get the name of the element
        public string GetName() => GetAttribute("Name");

        // Get the text of the element
        public string GetText() => GetAttribute("Value");

        // Get the automation ID of the element
        public string GetAutomationId() => GetAttribute("AutomationId");

        // Get the class name of the element
        public string GetClassName() => GetAttribute("ClassName");

        // Get the help text of the element
        public string GetHelpText() => GetAttribute("HelpText");

        // Check if the element is enabled
        public bool IsEnabled() => GetAttribute("IsEnabled") == "True";

        // Check if the element is selected
        public bool IsSelected() => GetAttribute("IsSelected") == "True";

        // Click the element
        public void Click() => PerformAction(actions => actions.Click());

        // Right click the element
        public void RightClick() => PerformAction(actions => actions.ContextClick());

        // Get an attribute of the element
        private string GetAttribute(string attributeName)
        {
            Assert.IsNotNull(WindowsElement, "WindowsElement should not be null");
            return WindowsElement?.GetAttribute(attributeName) ?? string.Empty;
        }

<<<<<<< HEAD
        // Method to find an element by its name
        public T FindElementByName<T>(string name, int timeoutInMilliseconds = 3000)
=======
        // Find element by Name
        public T FindElementByName<T>(string name)
>>>>>>> 8e542b0c
            where T : Element, new()
        {
            Assert.IsNotNull(WindowsElement, "WindowsElement is null");
            return FindElementHelper.FindElement<T, AppiumWebElement>(() => WindowsElement.FindElementByName(name), timeoutInMilliseconds, driver);
        }

<<<<<<< HEAD
        // Method to find an element by its accessibility ID
        public T? FindElementByAccessibilityId<T>(string name, int timeoutInMilliseconds = 3000)
=======
        // Method element by AccessibilityId
        public T? FindElementByAccessibilityId<T>(string name)
>>>>>>> 8e542b0c
            where T : Element, new()
        {
            Assert.IsNotNull(WindowsElement, "WindowsElement is null");
            return FindElementHelper.FindElement<T, AppiumWebElement>(() => WindowsElement.FindElementByAccessibilityId(name), timeoutInMilliseconds, driver);
        }

<<<<<<< HEAD
        // Method to find multiple elements by their name
        public ReadOnlyCollection<T>? FindElementsByName<T>(string name, int timeoutInMilliseconds = 3000)
=======
        // Find elements by name
        public ReadOnlyCollection<T>? FindElementsByName<T>(string name)
>>>>>>> 8e542b0c
            where T : Element, new()
        {
            Assert.IsNotNull(WindowsElement, "WindowsElement is null");
            return FindElementHelper.FindElements<T, AppiumWebElement>(() => WindowsElement.FindElementsByName(name), timeoutInMilliseconds, driver);
        }

        public Screenshot? GetScreenShot() => WindowsElement?.GetScreenshot();

        // Simulate manual operation
        private void PerformAction(Action<Actions> action)
        {
            var element = WindowsElement;
            Actions actions = new Actions(driver);
            actions.MoveToElement(element);
            action(actions);
            actions.Build().Perform();
        }
<<<<<<< HEAD
=======

        private T NewElement<T>(WindowsElement element)
             where T : Element, new()
        {
            T newElement = new T();
            Assert.IsNotNull(driver, "[Element.cs] driver is null");
            newElement.SetSession(driver);
            Assert.IsNotNull(element, "[Element.cs] element is null");
            newElement.SetWindowsElement(element);
            return newElement;
        }
>>>>>>> 8e542b0c
    }
}<|MERGE_RESOLUTION|>--- conflicted
+++ resolved
@@ -65,43 +65,28 @@
             return WindowsElement?.GetAttribute(attributeName) ?? string.Empty;
         }
 
-<<<<<<< HEAD
-        // Method to find an element by its name
-        public T FindElementByName<T>(string name, int timeoutInMilliseconds = 3000)
-=======
         // Find element by Name
-        public T FindElementByName<T>(string name)
->>>>>>> 8e542b0c
+        public T FindElementByName<T>(string name, int timeoutMS = 3000)
             where T : Element, new()
         {
             Assert.IsNotNull(WindowsElement, "WindowsElement is null");
-            return FindElementHelper.FindElement<T, AppiumWebElement>(() => WindowsElement.FindElementByName(name), timeoutInMilliseconds, driver);
+            return FindElementHelper.FindElement<T, AppiumWebElement>(() => WindowsElement.FindElementByName(name), timeoutMS, driver);
         }
 
-<<<<<<< HEAD
-        // Method to find an element by its accessibility ID
-        public T? FindElementByAccessibilityId<T>(string name, int timeoutInMilliseconds = 3000)
-=======
-        // Method element by AccessibilityId
-        public T? FindElementByAccessibilityId<T>(string name)
->>>>>>> 8e542b0c
+        // Find element by AccessibilityId
+        public T? FindElementByAccessibilityId<T>(string name, int timeoutMS = 3000)
             where T : Element, new()
         {
             Assert.IsNotNull(WindowsElement, "WindowsElement is null");
-            return FindElementHelper.FindElement<T, AppiumWebElement>(() => WindowsElement.FindElementByAccessibilityId(name), timeoutInMilliseconds, driver);
+            return FindElementHelper.FindElement<T, AppiumWebElement>(() => WindowsElement.FindElementByAccessibilityId(name), timeoutMS, driver);
         }
 
-<<<<<<< HEAD
-        // Method to find multiple elements by their name
-        public ReadOnlyCollection<T>? FindElementsByName<T>(string name, int timeoutInMilliseconds = 3000)
-=======
         // Find elements by name
-        public ReadOnlyCollection<T>? FindElementsByName<T>(string name)
->>>>>>> 8e542b0c
+        public ReadOnlyCollection<T>? FindElementsByName<T>(string name, int timeoutMS = 3000)
             where T : Element, new()
         {
             Assert.IsNotNull(WindowsElement, "WindowsElement is null");
-            return FindElementHelper.FindElements<T, AppiumWebElement>(() => WindowsElement.FindElementsByName(name), timeoutInMilliseconds, driver);
+            return FindElementHelper.FindElements<T, AppiumWebElement>(() => WindowsElement.FindElementsByName(name), timeoutMS, driver);
         }
 
         public Screenshot? GetScreenShot() => WindowsElement?.GetScreenshot();
@@ -115,19 +100,5 @@
             action(actions);
             actions.Build().Perform();
         }
-<<<<<<< HEAD
-=======
-
-        private T NewElement<T>(WindowsElement element)
-             where T : Element, new()
-        {
-            T newElement = new T();
-            Assert.IsNotNull(driver, "[Element.cs] driver is null");
-            newElement.SetSession(driver);
-            Assert.IsNotNull(element, "[Element.cs] element is null");
-            newElement.SetWindowsElement(element);
-            return newElement;
-        }
->>>>>>> 8e542b0c
     }
 }
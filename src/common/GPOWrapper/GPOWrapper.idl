namespace PowerToys
{
    namespace GPOWrapper
    {
        enum GpoRuleConfigured
        {
            WrongValue = -3,
            Unavailable = -2,
            NotConfigured = -1,
            Disabled = 0,
            Enabled = 1
        };
        [default_interface] static runtimeclass GPOWrapper {
            static GpoRuleConfigured GetConfiguredAlwaysOnTopEnabledValue();
            static GpoRuleConfigured GetConfiguredAwakeEnabledValue();
            static GpoRuleConfigured GetConfiguredCmdNotFoundEnabledValue();
            static GpoRuleConfigured GetConfiguredColorPickerEnabledValue();
            static GpoRuleConfigured GetConfiguredCropAndLockEnabledValue();
            static GpoRuleConfigured GetConfiguredFancyZonesEnabledValue();
            static GpoRuleConfigured GetConfiguredFileLocksmithEnabledValue();
            static GpoRuleConfigured GetConfiguredSvgPreviewEnabledValue();
            static GpoRuleConfigured GetConfiguredMarkdownPreviewEnabledValue();
            static GpoRuleConfigured GetConfiguredMonacoPreviewEnabledValue();
            static GpoRuleConfigured GetConfiguredPdfPreviewEnabledValue();
            static GpoRuleConfigured GetConfiguredGcodePreviewEnabledValue();
            static GpoRuleConfigured GetConfiguredSvgThumbnailsEnabledValue();
            static GpoRuleConfigured GetConfiguredPdfThumbnailsEnabledValue();
            static GpoRuleConfigured GetConfiguredGcodeThumbnailsEnabledValue();
            static GpoRuleConfigured GetConfiguredStlThumbnailsEnabledValue();
            static GpoRuleConfigured GetConfiguredHostsFileEditorEnabledValue();
            static GpoRuleConfigured GetConfiguredImageResizerEnabledValue();
            static GpoRuleConfigured GetConfiguredKeyboardManagerEnabledValue();
            static GpoRuleConfigured GetConfiguredFindMyMouseEnabledValue();
            static GpoRuleConfigured GetConfiguredMouseHighlighterEnabledValue();
            static GpoRuleConfigured GetConfiguredMouseJumpEnabledValue();
            static GpoRuleConfigured GetConfiguredMousePointerCrosshairsEnabledValue();
            static GpoRuleConfigured GetConfiguredMouseWithoutBordersEnabledValue();
            static GpoRuleConfigured GetConfiguredPowerRenameEnabledValue();
            static GpoRuleConfigured GetConfiguredPowerLauncherEnabledValue();
            static GpoRuleConfigured GetConfiguredQuickAccentEnabledValue();
            static GpoRuleConfigured GetConfiguredRegistryPreviewEnabledValue();
            static GpoRuleConfigured GetConfiguredScreenRulerEnabledValue();
            static GpoRuleConfigured GetConfiguredShortcutGuideEnabledValue();
            static GpoRuleConfigured GetConfiguredTextExtractorEnabledValue();
            static GpoRuleConfigured GetConfiguredAdvancedPasteEnabledValue();
            static GpoRuleConfigured GetConfiguredVideoConferenceMuteEnabledValue();
            static GpoRuleConfigured GetConfiguredPeekEnabledValue();
            static GpoRuleConfigured GetDisableNewUpdateToastValue();
            static GpoRuleConfigured GetDisableAutomaticUpdateDownloadValue();
            static GpoRuleConfigured GetDisableShowWhatsNewAfterUpdatesValue();
            static GpoRuleConfigured GetAllowExperimentationValue();
            static GpoRuleConfigured GetRunPluginEnabledValue(String pluginID);
            static GpoRuleConfigured GetConfiguredEnvironmentVariablesEnabledValue();
            static GpoRuleConfigured GetConfiguredQoiPreviewEnabledValue();
            static GpoRuleConfigured GetConfiguredQoiThumbnailsEnabledValue();
<<<<<<< HEAD
            static GpoRuleConfigured GetConfiguredProjectsEnabledValue();
=======
            static GpoRuleConfigured GetAllowedAdvancedPasteOnlineAIModelsValue();
>>>>>>> fc32fe29
        }
    }
}<|MERGE_RESOLUTION|>--- conflicted
+++ resolved
@@ -53,11 +53,8 @@
             static GpoRuleConfigured GetConfiguredEnvironmentVariablesEnabledValue();
             static GpoRuleConfigured GetConfiguredQoiPreviewEnabledValue();
             static GpoRuleConfigured GetConfiguredQoiThumbnailsEnabledValue();
-<<<<<<< HEAD
+            static GpoRuleConfigured GetAllowedAdvancedPasteOnlineAIModelsValue();
             static GpoRuleConfigured GetConfiguredProjectsEnabledValue();
-=======
-            static GpoRuleConfigured GetAllowedAdvancedPasteOnlineAIModelsValue();
->>>>>>> fc32fe29
         }
     }
 }
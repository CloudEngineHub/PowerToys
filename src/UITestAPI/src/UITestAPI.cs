﻿// Copyright (c) Microsoft Corporation
// The Microsoft Corporation licenses this file to you under the MIT license.
// See the LICENSE file in the project root for more information.

using System;
using System.Collections.ObjectModel;
using System.Diagnostics;
using System.Diagnostics.CodeAnalysis;
using System.IO;
using System.Reflection;

using Microsoft.VisualStudio.TestTools.UnitTesting;
using OpenQA.Selenium;
using OpenQA.Selenium.Appium;
using OpenQA.Selenium.Appium.Windows;
using OpenQA.Selenium.Interactions;
using static Microsoft.ApplicationInsights.MetricDimensionNames.TelemetryContext;
using static Microsoft.UITests.API.UIManager;

namespace Microsoft.UITests.API
{
    public class UITestAPI
    {
        public UIManager UIManager { get; private set; }

        private static Process? appDriver;

        public UITestAPI()
        {
            UIManager = new UIManager();
        }

        [UnconditionalSuppressMessage("SingleFile", "IL3000:Avoid accessing Assembly file path when publishing as a single file", Justification = "<Pending>")]
        public void Init(string appName, string exePath, string windowName, string winAppDriverPath = "C:\\Program Files (x86)\\Windows Application Driver\\WinAppDriver.exe")
        {
            appDriver = Process.Start(winAppDriverPath);

            // Launch Exe
            string? path = Path.GetDirectoryName(Assembly.GetExecutingAssembly().Location);
            path += exePath;
            UIManager.StartApp(appName, windowName, path);

            var session = UIManager.GetCurrentWindow();
            Assert.IsNotNull(session, "Session not initialized");

            // Set implicit timeout to make element search to retry every 500 ms
            session.Manage().Timeouts().ImplicitWait = TimeSpan.FromSeconds(3);
        }

        public void Close(TestContext testContext)
        {
            var session = UIManager.GetCurrentWindow();

            // Close the session
            if (session != null)
            {
                session.Quit();
                session.Dispose();
            }

            try
            {
                appDriver?.Kill();
            }
            catch
            {
            }
        }

        // ===================================UIManager API================================================

        // Create a new application and take control of it
        public void StartApp(string appName, string windowName, string appPath)
        {
            UIManager.StartApp(appName, windowName, appPath);
        }

        // Take control of an application that already exists
        public void LuanchApp(string appName, string windowName)
        {
            UIManager.LuanchApp(appName, windowName);
        }

        // Use the name to switch the current driver
        public void SwitchApp(string appName)
        {
            UIManager.SwitchApp(appName);
        }

        public void CloseApp(string appName)
        {
            UIManager.CloseApp(appName);
        }

        public WindowsDriver<WindowsElement>? GetWindowInList(string appName)
        {
            return UIManager.GetWindowInList(appName);
        }

        public WindowsDriver<WindowsElement>? GetSession(string? appName = null)
        {
            if (appName == null)
            {
                return UIManager.GetCurrentWindow();
            }
            else
            {
                return UIManager.GetWindowInList(appName);
            }
        }

        // ===================================Control API================================================
        private WindowsElement? GetElement(string elementName, string? appName = null)
        {
<<<<<<< HEAD
            WindowsDriver<WindowsElement>? session = GetSession(appName);
            var listItem = session?.FindElementByName(elementName);
=======
            var item = Session?.FindElementByName(elementName);
            Assert.IsNotNull(item, "ElementName " + elementName + " not found");
            return item;
        }

        private ReadOnlyCollection<WindowsElement> GetElements(string elementName)
        {
            var listItem = Session?.FindElementsByName(elementName);
>>>>>>> e801ca2b
            Assert.IsNotNull(listItem, "ElementName " + elementName + " not found");
            return listItem;
        }

        public WindowsElement? NewOpenContextMenu(string elementName, string? appName = null)
        {
            WindowsDriver<WindowsElement>? session = GetSession(appName);
            RightClick_Element(elementName);
            var menu = session?.FindElementByClassName("ContextMenu");
            Assert.IsNotNull(menu, "Context menu not found");
            return menu;
        }

        public void Click_Element(string elementName, string? appName = null)
        {
            WindowsDriver<WindowsElement>? session = GetSession(appName);
            var element = GetElement(elementName);
            Actions actions = new Actions(session);
            actions.MoveToElement(element);
            actions.Click();
            actions.Build().Perform();
        }

<<<<<<< HEAD
        public void RightClick_Element(string elementName, string? appName = null)
=======
        public void Click_Elements(string elementName)
        {
            var elements = GetElements(elementName);
            Actions actions = new Actions(Session);
            foreach (var element in elements)
            {
                actions.MoveToElement(element);

                actions.MoveByOffset(5, 5);
                actions.Click();
                actions.Build().Perform();
            }
        }

        public void Click_Element(string elementName, string helpText)
        {
            var elements = GetElements(elementName);
            Actions actions = new Actions(Session);
            bool buttonClicked = false;
            foreach (var element in elements)
            {
                if (element.GetAttribute("HelpText") == helpText)
                {
                    actions.MoveToElement(element);
                    actions.Click();
                    actions.Build().Perform();
                    actions.MoveByOffset(5, 5);
                    buttonClicked = true;
                    break;
                }
            }

            Assert.IsTrue(buttonClicked, $"No button with elementName '{elementName}' and HelpText '{helpText}' was found.");
        }

        public void RightClick_Element(string elementName)
>>>>>>> e801ca2b
        {
            WindowsDriver<WindowsElement>? session = GetSession(appName);
            var element = GetElement(elementName);
            Actions actions = new Actions(session);
            actions.MoveToElement(element);
            actions.MoveByOffset(30, 30);
            actions.ContextClick();
            actions.Build().Perform();
        }

        private WindowsElement? GetLayout(string layoutName, string? appName = null)
        {
            WindowsDriver<WindowsElement>? session = GetSession(appName);
            var listItem = session?.FindElementByName(layoutName);
            Assert.IsNotNull(listItem, "Layout " + layoutName + " not found");
            return listItem;
        }

        public WindowsElement? OpenContextMenu(string layoutName, string? appName = null)
        {
            WindowsDriver<WindowsElement>? session = GetSession(appName);
            RightClick_Layout(layoutName);
            var menu = session?.FindElementByClassName("ContextMenu");
            Assert.IsNotNull(menu, "Context menu not found");
            return menu;
        }

        public void Click_CreateNewLayout(string? appName = null)
        {
            WindowsDriver<WindowsElement>? session = GetSession(appName);
            var button = session?.FindElementByAccessibilityId("NewLayoutButton");
            Assert.IsNotNull(button, "Create new layout button not found");
            button?.Click();
        }

        public void Click_EditLayout(string layoutName, string? appName = null)
        {
            var layout = GetLayout(layoutName, appName);
            var editButton = layout?.FindElementByAccessibilityId("EditLayoutButton");
            Assert.IsNotNull(editButton, "Edit button not found");
            editButton.Click();
        }

        public void RightClick_Layout(string layoutName, string? appName = null)
        {
            WindowsDriver<WindowsElement>? session = GetSession(appName);
            var layout = GetLayout(layoutName, appName);
            Actions actions = new Actions(session);
            actions.MoveToElement(layout);
            actions.MoveByOffset(30, 30);
            actions.ContextClick();
            actions.Build().Perform();
        }
    }
}<|MERGE_RESOLUTION|>--- conflicted
+++ resolved
@@ -112,19 +112,16 @@
         // ===================================Control API================================================
         private WindowsElement? GetElement(string elementName, string? appName = null)
         {
-<<<<<<< HEAD
-            WindowsDriver<WindowsElement>? session = GetSession(appName);
-            var listItem = session?.FindElementByName(elementName);
-=======
-            var item = Session?.FindElementByName(elementName);
+            WindowsDriver<WindowsElement>? session = GetSession(appName);
+            var item = session?.FindElementByName(elementName);
             Assert.IsNotNull(item, "ElementName " + elementName + " not found");
             return item;
         }
 
-        private ReadOnlyCollection<WindowsElement> GetElements(string elementName)
-        {
-            var listItem = Session?.FindElementsByName(elementName);
->>>>>>> e801ca2b
+        private ReadOnlyCollection<WindowsElement> GetElements(string elementName, string? appName = null)
+        {
+            WindowsDriver<WindowsElement>? session = GetSession(appName);
+            var listItem = session?.FindElementsByName(elementName);
             Assert.IsNotNull(listItem, "ElementName " + elementName + " not found");
             return listItem;
         }
@@ -148,13 +145,11 @@
             actions.Build().Perform();
         }
 
-<<<<<<< HEAD
-        public void RightClick_Element(string elementName, string? appName = null)
-=======
-        public void Click_Elements(string elementName)
-        {
+        public void Click_Elements(string elementName, string? appName = null)
+        {
+            WindowsDriver<WindowsElement>? session = GetSession(appName);
             var elements = GetElements(elementName);
-            Actions actions = new Actions(Session);
+            Actions actions = new Actions(session);
             foreach (var element in elements)
             {
                 actions.MoveToElement(element);
@@ -165,10 +160,11 @@
             }
         }
 
-        public void Click_Element(string elementName, string helpText)
-        {
+        public void Click_Element(string elementName, string helpText, string? appName = null)
+        {
+            WindowsDriver<WindowsElement>? session = GetSession(appName);
             var elements = GetElements(elementName);
-            Actions actions = new Actions(Session);
+            Actions actions = new Actions(session);
             bool buttonClicked = false;
             foreach (var element in elements)
             {
@@ -186,8 +182,7 @@
             Assert.IsTrue(buttonClicked, $"No button with elementName '{elementName}' and HelpText '{helpText}' was found.");
         }
 
-        public void RightClick_Element(string elementName)
->>>>>>> e801ca2b
+        public void RightClick_Element(string elementName, string? appName = null)
         {
             WindowsDriver<WindowsElement>? session = GetSession(appName);
             var element = GetElement(elementName);

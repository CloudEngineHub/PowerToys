<?xml version="1.0" encoding="utf-8"?>
<!-- Copyright (c) Microsoft Corporation.
     Licensed under the MIT License. -->
<policyDefinitions xmlns:xsd="http://www.w3.org/2001/XMLSchema" xmlns:xsi="http://www.w3.org/2001/XMLSchema-instance" revision="1.15" schemaVersion="1.0" xmlns="http://schemas.microsoft.com/GroupPolicy/2006/07/PolicyDefinitions">
  <policyNamespaces>
    <target prefix="powertoys" namespace="Microsoft.Policies.PowerToys" />
  </policyNamespaces>
<<<<<<< HEAD
  <resources minRequiredRevision="1.15"/><!-- Last changed with PowerToys v0.87.0 -->
=======
  <resources minRequiredRevision="1.15"/><!-- Last changed with PowerToys v0.88.0 -->
>>>>>>> 12bb5c21
  <supportedOn>
    <definitions>
      <definition name="SUPPORTED_POWERTOYS_0_64_0" displayName="$(string.SUPPORTED_POWERTOYS_0_64_0)"/>
      <definition name="SUPPORTED_POWERTOYS_0_68_0" displayName="$(string.SUPPORTED_POWERTOYS_0_68_0)"/>
      <definition name="SUPPORTED_POWERTOYS_0_69_0" displayName="$(string.SUPPORTED_POWERTOYS_0_69_0)"/>
      <definition name="SUPPORTED_POWERTOYS_0_70_0" displayName="$(string.SUPPORTED_POWERTOYS_0_70_0)"/>
      <definition name="SUPPORTED_POWERTOYS_0_73_0" displayName="$(string.SUPPORTED_POWERTOYS_0_73_0)"/>
      <definition name="SUPPORTED_POWERTOYS_0_75_0" displayName="$(string.SUPPORTED_POWERTOYS_0_75_0)"/>
      <definition name="SUPPORTED_POWERTOYS_0_76_0" displayName="$(string.SUPPORTED_POWERTOYS_0_76_0)"/>
      <definition name="SUPPORTED_POWERTOYS_0_77_0" displayName="$(string.SUPPORTED_POWERTOYS_0_77_0)"/>
      <definition name="SUPPORTED_POWERTOYS_0_78_0" displayName="$(string.SUPPORTED_POWERTOYS_0_78_0)"/>
      <definition name="SUPPORTED_POWERTOYS_0_81_0" displayName="$(string.SUPPORTED_POWERTOYS_0_81_0)"/>
      <definition name="SUPPORTED_POWERTOYS_0_81_1" displayName="$(string.SUPPORTED_POWERTOYS_0_81_1)"/>
      <definition name="SUPPORTED_POWERTOYS_0_83_0" displayName="$(string.SUPPORTED_POWERTOYS_0_83_0)"/>
      <definition name="SUPPORTED_POWERTOYS_0_84_0" displayName="$(string.SUPPORTED_POWERTOYS_0_84_0)"/>
      <definition name="SUPPORTED_POWERTOYS_0_85_0" displayName="$(string.SUPPORTED_POWERTOYS_0_85_0)"/>
      <definition name="SUPPORTED_POWERTOYS_0_86_0" displayName="$(string.SUPPORTED_POWERTOYS_0_86_0)"/>
<<<<<<< HEAD
      <definition name="SUPPORTED_POWERTOYS_0_87_0" displayName="$(string.SUPPORTED_POWERTOYS_0_87_0)"/>
=======
      <definition name="SUPPORTED_POWERTOYS_0_64_0_TO_0_87_1" displayName="$(string.SUPPORTED_POWERTOYS_0_64_0_TO_0_87_1)"/>
>>>>>>> 12bb5c21
    </definitions>
  </supportedOn>
  <categories>
    <category name="PowerToys" displayName="$(string.PowerToys)" />
    <category name="InstallerUpdates" displayName="$(string.InstallerUpdates)">
      <parentCategory ref="PowerToys" />
    </category>
    <category name="PowerToysRun" displayName="$(string.PowerToysRun)">
      <parentCategory ref="PowerToys" />
    </category>
    <category name="AdvancedPaste" displayName="$(string.AdvancedPaste)">
      <parentCategory ref="PowerToys" />
    </category>
    <category name="MouseWithoutBorders" displayName="$(string.MouseWithoutBorders)">
      <parentCategory ref="PowerToys" />
    </category>
    <category name="GeneralSettings" displayName="$(string.GeneralSettings)">
      <parentCategory ref="PowerToys" />
    </category>
    <category name="NewPlus" displayName="$(string.NewPlus)">
      <parentCategory ref="PowerToys" />
    </category>
    <category name="DeprecatedPolicies" displayName="$(string.DeprecatedPolicies)">
      <parentCategory ref="PowerToys" />
    </category>
  </categories>
  <policies>

 <!--The name (id) of the policy is different to sort it as first policy in edit dialog. The order is sorted alphabetically based on the "name" property.-->
    <policy name="ConfigureAllUtilityGlobalEnabledState" class="Both" displayName="$(string.ConfigureAllUtilityGlobalEnabledState)" explainText="$(string.ConfigureAllUtilityGlobalEnabledStateDescription)" key="Software\Policies\PowerToys" valueName="ConfigureGlobalUtilityEnabledState">
      <parentCategory ref="PowerToys" />
      <supportedOn ref="SUPPORTED_POWERTOYS_0_75_0" />
      <enabledValue>
        <decimal value="1" />
      </enabledValue>
      <disabledValue>
        <decimal value="0" />
      </disabledValue>
    </policy>

    <policy name="ConfigureEnabledUtilityAdvancedPaste" class="Both" displayName="$(string.ConfigureEnabledUtilityAdvancedPaste)" explainText="$(string.ConfigureEnabledUtilityDescription)" key="Software\Policies\PowerToys" valueName="ConfigureEnabledUtilityAdvancedPaste">
      <parentCategory ref="PowerToys" />
      <supportedOn ref="SUPPORTED_POWERTOYS_0_81_0" />
      <enabledValue>
        <decimal value="1" />
      </enabledValue>
      <disabledValue>
        <decimal value="0" />
      </disabledValue>
    </policy>
    <policy name="ConfigureEnabledUtilityAlwaysOnTop" class="Both" displayName="$(string.ConfigureEnabledUtilityAlwaysOnTop)" explainText="$(string.ConfigureEnabledUtilityDescription)" key="Software\Policies\PowerToys" valueName="ConfigureEnabledUtilityAlwaysOnTop">
      <parentCategory ref="PowerToys" />
      <supportedOn ref="SUPPORTED_POWERTOYS_0_64_0" />
      <enabledValue>
        <decimal value="1" />
      </enabledValue>
      <disabledValue>
        <decimal value="0" />
      </disabledValue>
    </policy>
    <policy name="ConfigureEnabledUtilityAwake" class="Both" displayName="$(string.ConfigureEnabledUtilityAwake)" explainText="$(string.ConfigureEnabledUtilityDescription)" key="Software\Policies\PowerToys" valueName="ConfigureEnabledUtilityAwake">
      <parentCategory ref="PowerToys" />
      <supportedOn ref="SUPPORTED_POWERTOYS_0_64_0" />
      <enabledValue>
        <decimal value="1" />
      </enabledValue>
      <disabledValue>
        <decimal value="0" />
      </disabledValue>
    </policy>
    <policy name="ConfigureEnabledUtilityCmdNotFound" class="Both" displayName="$(string.ConfigureEnabledUtilityCmdNotFound)" explainText="$(string.ConfigureEnabledUtilityDescription)" key="Software\Policies\PowerToys" valueName="ConfigureEnabledUtilityCmdNotFound">
      <parentCategory ref="PowerToys" />
      <supportedOn ref="SUPPORTED_POWERTOYS_0_77_0" />
      <enabledValue>
        <decimal value="1" />
      </enabledValue>
      <disabledValue>
        <decimal value="0" />
      </disabledValue>
    </policy>
    <policy name="ConfigureEnabledUtilityColorPicker" class="Both" displayName="$(string.ConfigureEnabledUtilityColorPicker)" explainText="$(string.ConfigureEnabledUtilityDescription)" key="Software\Policies\PowerToys" valueName="ConfigureEnabledUtilityColorPicker">
      <parentCategory ref="PowerToys" />
      <supportedOn ref="SUPPORTED_POWERTOYS_0_64_0" />
      <enabledValue>
        <decimal value="1" />
      </enabledValue>
      <disabledValue>
        <decimal value="0" />
      </disabledValue>
    </policy>
    <policy name="ConfigureEnabledUtilityCropAndLock" class="Both" displayName="$(string.ConfigureEnabledUtilityCropAndLock)" explainText="$(string.ConfigureEnabledUtilityDescription)" key="Software\Policies\PowerToys" valueName="ConfigureEnabledUtilityCropAndLock">
      <parentCategory ref="PowerToys" />
      <supportedOn ref="SUPPORTED_POWERTOYS_0_73_0" />
      <enabledValue>
        <decimal value="1" />
      </enabledValue>
      <disabledValue>
        <decimal value="0" />
      </disabledValue>
    </policy>
    <policy name="ConfigureEnabledUtilityEnvironmentVariables" class="Both" displayName="$(string.ConfigureEnabledUtilityEnvironmentVariables)" explainText="$(string.ConfigureEnabledUtilityDescription)" key="Software\Policies\PowerToys" valueName="ConfigureEnabledUtilityEnvironmentVariables">
      <parentCategory ref="PowerToys" />
      <supportedOn ref="SUPPORTED_POWERTOYS_0_75_0" />
      <enabledValue>
        <decimal value="1" />
      </enabledValue>
      <disabledValue>
        <decimal value="0" />
      </disabledValue>
    </policy>
    <policy name="ConfigureEnabledUtilityFancyZones" class="Both" displayName="$(string.ConfigureEnabledUtilityFancyZones)" explainText="$(string.ConfigureEnabledUtilityDescription)" key="Software\Policies\PowerToys" valueName="ConfigureEnabledUtilityFancyZones">
      <parentCategory ref="PowerToys" />
      <supportedOn ref="SUPPORTED_POWERTOYS_0_64_0" />
      <enabledValue>
        <decimal value="1" />
      </enabledValue>
      <disabledValue>
        <decimal value="0" />
      </disabledValue>
    </policy>
    <policy name="ConfigureEnabledUtilityFileLocksmith" class="Both" displayName="$(string.ConfigureEnabledUtilityFileLocksmith)" explainText="$(string.ConfigureEnabledUtilityDescription)" key="Software\Policies\PowerToys" valueName="ConfigureEnabledUtilityFileLocksmith">
      <parentCategory ref="PowerToys" />
      <supportedOn ref="SUPPORTED_POWERTOYS_0_64_0" />
      <enabledValue>
        <decimal value="1" />
      </enabledValue>
      <disabledValue>
        <decimal value="0" />
      </disabledValue>
    </policy>
    <policy name="ConfigureEnabledUtilityFileExplorerSVGPreview" class="Both" displayName="$(string.ConfigureEnabledUtilityFileExplorerSVGPreview)" explainText="$(string.ConfigureEnabledUtilityDescription)" key="Software\Policies\PowerToys" valueName="ConfigureEnabledUtilityFileExplorerSVGPreview">
      <parentCategory ref="PowerToys" />
      <supportedOn ref="SUPPORTED_POWERTOYS_0_64_0" />
      <enabledValue>
        <decimal value="1" />
      </enabledValue>
      <disabledValue>
        <decimal value="0" />
      </disabledValue>
    </policy>
    <policy name="ConfigureEnabledUtilityFileExplorerMarkdownPreview" class="Both" displayName="$(string.ConfigureEnabledUtilityFileExplorerMarkdownPreview)" explainText="$(string.ConfigureEnabledUtilityDescription)" key="Software\Policies\PowerToys" valueName="ConfigureEnabledUtilityFileExplorerMarkdownPreview">
      <parentCategory ref="PowerToys" />
      <supportedOn ref="SUPPORTED_POWERTOYS_0_64_0" />
      <enabledValue>
        <decimal value="1" />
      </enabledValue>
      <disabledValue>
        <decimal value="0" />
      </disabledValue>
    </policy>
    <policy name="ConfigureEnabledUtilityFileExplorerMonacoPreview" class="Both" displayName="$(string.ConfigureEnabledUtilityFileExplorerMonacoPreview)" explainText="$(string.ConfigureEnabledUtilityDescription)" key="Software\Policies\PowerToys" valueName="ConfigureEnabledUtilityFileExplorerMonacoPreview">
      <parentCategory ref="PowerToys" />
      <supportedOn ref="SUPPORTED_POWERTOYS_0_64_0" />
      <enabledValue>
        <decimal value="1" />
      </enabledValue>
      <disabledValue>
        <decimal value="0" />
      </disabledValue>
    </policy>
    <policy name="ConfigureEnabledUtilityFileExplorerPDFPreview" class="Both" displayName="$(string.ConfigureEnabledUtilityFileExplorerPDFPreview)" explainText="$(string.ConfigureEnabledUtilityDescriptionPDFPreviewHandler)" key="Software\Policies\PowerToys" valueName="ConfigureEnabledUtilityFileExplorerPDFPreview">
      <parentCategory ref="PowerToys" />
      <supportedOn ref="SUPPORTED_POWERTOYS_0_64_0" />
      <enabledValue>
        <decimal value="1" />
      </enabledValue>
      <disabledValue>
        <decimal value="0" />
      </disabledValue>
    </policy>
    <policy name="ConfigureEnabledUtilityFileExplorerGcodePreview" class="Both" displayName="$(string.ConfigureEnabledUtilityFileExplorerGcodePreview)" explainText="$(string.ConfigureEnabledUtilityDescription)" key="Software\Policies\PowerToys" valueName="ConfigureEnabledUtilityFileExplorerGcodePreview">
      <parentCategory ref="PowerToys" />
      <supportedOn ref="SUPPORTED_POWERTOYS_0_64_0" />
      <enabledValue>
        <decimal value="1" />
      </enabledValue>
      <disabledValue>
        <decimal value="0" />
      </disabledValue>
    </policy>
    <policy name="ConfigureEnabledUtilityFileExplorerSVGThumbnails" class="Both" displayName="$(string.ConfigureEnabledUtilityFileExplorerSVGThumbnails)" explainText="$(string.ConfigureEnabledUtilityDescription)" key="Software\Policies\PowerToys" valueName="ConfigureEnabledUtilityFileExplorerSVGThumbnails">
      <parentCategory ref="PowerToys" />
      <supportedOn ref="SUPPORTED_POWERTOYS_0_64_0" />
      <enabledValue>
        <decimal value="1" />
      </enabledValue>
      <disabledValue>
        <decimal value="0" />
      </disabledValue>
    </policy>
    <policy name="ConfigureEnabledUtilityFileExplorerPDFThumbnails" class="Both" displayName="$(string.ConfigureEnabledUtilityFileExplorerPDFThumbnails)" explainText="$(string.ConfigureEnabledUtilityDescription)" key="Software\Policies\PowerToys" valueName="ConfigureEnabledUtilityFileExplorerPDFThumbnails">
      <parentCategory ref="PowerToys" />
      <supportedOn ref="SUPPORTED_POWERTOYS_0_64_0" />
      <enabledValue>
        <decimal value="1" />
      </enabledValue>
      <disabledValue>
        <decimal value="0" />
      </disabledValue>
    </policy>
    <policy name="ConfigureEnabledUtilityFileExplorerGcodeThumbnails" class="Both" displayName="$(string.ConfigureEnabledUtilityFileExplorerGcodeThumbnails)" explainText="$(string.ConfigureEnabledUtilityDescription)" key="Software\Policies\PowerToys" valueName="ConfigureEnabledUtilityFileExplorerGcodeThumbnails">
      <parentCategory ref="PowerToys" />
      <supportedOn ref="SUPPORTED_POWERTOYS_0_64_0" />
      <enabledValue>
        <decimal value="1" />
      </enabledValue>
      <disabledValue>
        <decimal value="0" />
      </disabledValue>
    </policy>
    <policy name="ConfigureEnabledUtilityFileExplorerQOIPreview" class="Both" displayName="$(string.ConfigureEnabledUtilityFileExplorerQOIPreview)" explainText="$(string.ConfigureEnabledUtilityDescription)" key="Software\Policies\PowerToys" valueName="ConfigureEnabledUtilityFileExplorerQOIPreview">
      <parentCategory ref="PowerToys" />
      <supportedOn ref="SUPPORTED_POWERTOYS_0_76_0" />
      <enabledValue>
        <decimal value="1" />
      </enabledValue>
      <disabledValue>
        <decimal value="0" />
      </disabledValue>
    </policy>
    <policy name="ConfigureEnabledUtilityFileExplorerQOIThumbnails" class="Both" displayName="$(string.ConfigureEnabledUtilityFileExplorerQOIThumbnails)" explainText="$(string.ConfigureEnabledUtilityDescription)" key="Software\Policies\PowerToys" valueName="ConfigureEnabledUtilityFileExplorerQOIThumbnails">
      <parentCategory ref="PowerToys" />
      <supportedOn ref="SUPPORTED_POWERTOYS_0_76_0" />
      <enabledValue>
        <decimal value="1" />
      </enabledValue>
      <disabledValue>
        <decimal value="0" />
      </disabledValue>
    </policy>
    <policy name="ConfigureEnabledUtilityFileExplorerSTLThumbnails" class="Both" displayName="$(string.ConfigureEnabledUtilityFileExplorerSTLThumbnails)" explainText="$(string.ConfigureEnabledUtilityDescription)" key="Software\Policies\PowerToys" valueName="ConfigureEnabledUtilityFileExplorerSTLThumbnails">
      <parentCategory ref="PowerToys" />
      <supportedOn ref="SUPPORTED_POWERTOYS_0_64_0" />
      <enabledValue>
        <decimal value="1" />
      </enabledValue>
      <disabledValue>
        <decimal value="0" />
      </disabledValue>
    </policy>
    <policy name="ConfigureEnabledUtilityHostsFileEditor" class="Both" displayName="$(string.ConfigureEnabledUtilityHostsFileEditor)" explainText="$(string.ConfigureEnabledUtilityDescription)" key="Software\Policies\PowerToys" valueName="ConfigureEnabledUtilityHostsFileEditor">
      <parentCategory ref="PowerToys" />
      <supportedOn ref="SUPPORTED_POWERTOYS_0_64_0" />
      <enabledValue>
        <decimal value="1" />
      </enabledValue>
      <disabledValue>
        <decimal value="0" />
      </disabledValue>
    </policy>
    <policy name="ConfigureEnabledUtilityImageResizer" class="Both" displayName="$(string.ConfigureEnabledUtilityImageResizer)" explainText="$(string.ConfigureEnabledUtilityDescription)" key="Software\Policies\PowerToys" valueName="ConfigureEnabledUtilityImageResizer">
      <parentCategory ref="PowerToys" />
      <supportedOn ref="SUPPORTED_POWERTOYS_0_64_0" />
      <enabledValue>
        <decimal value="1" />
      </enabledValue>
      <disabledValue>
        <decimal value="0" />
      </disabledValue>
    </policy>
    <policy name="ConfigureEnabledUtilityKeyboardManager" class="Both" displayName="$(string.ConfigureEnabledUtilityKeyboardManager)" explainText="$(string.ConfigureEnabledUtilityDescription)" key="Software\Policies\PowerToys" valueName="ConfigureEnabledUtilityKeyboardManager">
      <parentCategory ref="PowerToys" />
      <supportedOn ref="SUPPORTED_POWERTOYS_0_64_0" />
      <enabledValue>
        <decimal value="1" />
      </enabledValue>
      <disabledValue>
        <decimal value="0" />
      </disabledValue>
    </policy>
    <policy name="ConfigureEnabledUtilityFindMyMouse" class="Both" displayName="$(string.ConfigureEnabledUtilityFindMyMouse)" explainText="$(string.ConfigureEnabledUtilityDescription)" key="Software\Policies\PowerToys" valueName="ConfigureEnabledUtilityFindMyMouse">
      <parentCategory ref="PowerToys" />
      <supportedOn ref="SUPPORTED_POWERTOYS_0_64_0" />
      <enabledValue>
        <decimal value="1" />
      </enabledValue>
      <disabledValue>
        <decimal value="0" />
      </disabledValue>
    </policy>
    <policy name="ConfigureEnabledUtilityMouseHighlighter" class="Both" displayName="$(string.ConfigureEnabledUtilityMouseHighlighter)" explainText="$(string.ConfigureEnabledUtilityDescription)" key="Software\Policies\PowerToys" valueName="ConfigureEnabledUtilityMouseHighlighter">
      <parentCategory ref="PowerToys" />
      <supportedOn ref="SUPPORTED_POWERTOYS_0_64_0" />
      <enabledValue>
        <decimal value="1" />
      </enabledValue>
      <disabledValue>
        <decimal value="0" />
      </disabledValue>
    </policy>
    <policy name="ConfigureEnabledUtilityMousePointerCrosshairs" class="Both" displayName="$(string.ConfigureEnabledUtilityMousePointerCrosshairs)" explainText="$(string.ConfigureEnabledUtilityDescription)" key="Software\Policies\PowerToys" valueName="ConfigureEnabledUtilityMousePointerCrosshairs">
      <parentCategory ref="PowerToys" />
      <supportedOn ref="SUPPORTED_POWERTOYS_0_64_0" />
      <enabledValue>
        <decimal value="1" />
      </enabledValue>
      <disabledValue>
        <decimal value="0" />
      </disabledValue>
    </policy>
    <policy name="ConfigureEnabledUtilityMouseJump" class="Both" displayName="$(string.ConfigureEnabledUtilityMouseJump)" explainText="$(string.ConfigureEnabledUtilityDescription)" key="Software\Policies\PowerToys" valueName="ConfigureEnabledUtilityMouseJump">
      <parentCategory ref="PowerToys" />
      <supportedOn ref="SUPPORTED_POWERTOYS_0_68_0" />
      <enabledValue>
        <decimal value="1" />
      </enabledValue>
      <disabledValue>
        <decimal value="0" />
      </disabledValue>
    </policy>
    <policy name="ConfigureEnabledUtilityMouseWithoutBorders" class="Both" displayName="$(string.ConfigureEnabledUtilityMouseWithoutBorders)" explainText="$(string.ConfigureEnabledUtilityDescription)" key="Software\Policies\PowerToys" valueName="ConfigureEnabledUtilityMouseWithoutBorders">
      <parentCategory ref="PowerToys" />
      <supportedOn ref="SUPPORTED_POWERTOYS_0_70_0" />
      <enabledValue>
        <decimal value="1" />
      </enabledValue>
      <disabledValue>
        <decimal value="0" />
      </disabledValue>
    </policy>
    <policy name="ConfigureEnabledUtilityNewPlus" class="Both" displayName="$(string.ConfigureEnabledUtilityNewPlus)" explainText="$(string.ConfigureEnabledUtilityDescription)" key="Software\Policies\PowerToys" valueName="ConfigureEnabledUtilityNewPlus">
      <parentCategory ref="PowerToys" />
      <supportedOn ref="SUPPORTED_POWERTOYS_0_85_0" />
      <enabledValue>
        <decimal value="1" />
      </enabledValue>
      <disabledValue>
        <decimal value="0" />
      </disabledValue>
    </policy>
    <policy name="ConfigureEnabledUtilityPeek" class="Both" displayName="$(string.ConfigureEnabledUtilityPeek)" explainText="$(string.ConfigureEnabledUtilityDescription)" key="Software\Policies\PowerToys" valueName="ConfigureEnabledUtilityPeek">
      <parentCategory ref="PowerToys" />
      <supportedOn ref="SUPPORTED_POWERTOYS_0_70_0" />
      <enabledValue>
        <decimal value="1" />
      </enabledValue>
      <disabledValue>
        <decimal value="0" />
      </disabledValue>
    </policy>
    <policy name="ConfigureEnabledUtilityPowerRename" class="Both" displayName="$(string.ConfigureEnabledUtilityPowerRename)" explainText="$(string.ConfigureEnabledUtilityDescription)" key="Software\Policies\PowerToys" valueName="ConfigureEnabledUtilityPowerRename">
      <parentCategory ref="PowerToys" />
      <supportedOn ref="SUPPORTED_POWERTOYS_0_64_0" />
      <enabledValue>
        <decimal value="1" />
      </enabledValue>
      <disabledValue>
        <decimal value="0" />
      </disabledValue>
    </policy>
    <policy name="ConfigureEnabledUtilityPowerLauncher" class="Both" displayName="$(string.ConfigureEnabledUtilityPowerLauncher)" explainText="$(string.ConfigureEnabledUtilityDescription)" key="Software\Policies\PowerToys" valueName="ConfigureEnabledUtilityPowerLauncher">
      <parentCategory ref="PowerToys" />
      <supportedOn ref="SUPPORTED_POWERTOYS_0_64_0" />
      <enabledValue>
        <decimal value="1" />
      </enabledValue>
      <disabledValue>
        <decimal value="0" />
      </disabledValue>
    </policy>
    <policy name="ConfigureEnabledUtilityWorkspaces" class="Both" displayName="$(string.ConfigureEnabledUtilityWorkspaces)" explainText="$(string.ConfigureEnabledUtilityDescription)" key="Software\Policies\PowerToys" valueName="ConfigureEnabledUtilityWorkspaces">
      <parentCategory ref="PowerToys" />
      <supportedOn ref="SUPPORTED_POWERTOYS_0_84_0" />
      <enabledValue>
        <decimal value="1" />
      </enabledValue>
      <disabledValue>
        <decimal value="0" />
      </disabledValue>
    </policy>
    <policy name="ConfigureEnabledUtilityQuickAccent" class="Both" displayName="$(string.ConfigureEnabledUtilityQuickAccent)" explainText="$(string.ConfigureEnabledUtilityDescription)" key="Software\Policies\PowerToys" valueName="ConfigureEnabledUtilityQuickAccent">
      <parentCategory ref="PowerToys" />
      <supportedOn ref="SUPPORTED_POWERTOYS_0_64_0" />
      <enabledValue>
        <decimal value="1" />
      </enabledValue>
      <disabledValue>
        <decimal value="0" />
      </disabledValue>
    </policy>
    <policy name="ConfigureEnabledUtilityRegistryPreview" class="Both" displayName="$(string.ConfigureEnabledUtilityRegistryPreview)" explainText="$(string.ConfigureEnabledUtilityDescription)" key="Software\Policies\PowerToys" valueName="ConfigureEnabledUtilityRegistryPreview">
      <parentCategory ref="PowerToys" />
      <supportedOn ref="SUPPORTED_POWERTOYS_0_69_0" />
      <enabledValue>
        <decimal value="1" />
      </enabledValue>
      <disabledValue>
        <decimal value="0" />
      </disabledValue>
    </policy>
    <policy name="ConfigureEnabledUtilityScreenRuler" class="Both" displayName="$(string.ConfigureEnabledUtilityScreenRuler)" explainText="$(string.ConfigureEnabledUtilityDescription)" key="Software\Policies\PowerToys" valueName="ConfigureEnabledUtilityScreenRuler">
      <parentCategory ref="PowerToys" />
      <supportedOn ref="SUPPORTED_POWERTOYS_0_64_0" />
      <enabledValue>
        <decimal value="1" />
      </enabledValue>
      <disabledValue>
        <decimal value="0" />
      </disabledValue>
    </policy>
    <policy name="ConfigureEnabledUtilityShortcutGuide" class="Both" displayName="$(string.ConfigureEnabledUtilityShortcutGuide)" explainText="$(string.ConfigureEnabledUtilityDescription)" key="Software\Policies\PowerToys" valueName="ConfigureEnabledUtilityShortcutGuide">
      <parentCategory ref="PowerToys" />
      <supportedOn ref="SUPPORTED_POWERTOYS_0_64_0" />
      <enabledValue>
        <decimal value="1" />
      </enabledValue>
      <disabledValue>
        <decimal value="0" />
      </disabledValue>
    </policy>
    <policy name="ConfigureEnabledUtilityTextExtractor" class="Both" displayName="$(string.ConfigureEnabledUtilityTextExtractor)" explainText="$(string.ConfigureEnabledUtilityDescription)" key="Software\Policies\PowerToys" valueName="ConfigureEnabledUtilityTextExtractor">
      <parentCategory ref="PowerToys" />
      <supportedOn ref="SUPPORTED_POWERTOYS_0_64_0" />
      <enabledValue>
        <decimal value="1" />
      </enabledValue>
      <disabledValue>
        <decimal value="0" />
      </disabledValue>
    </policy>
    <policy name="ConfigureEnabledUtilityVideoConferenceMute" class="Both" displayName="$(string.ConfigureEnabledUtilityVideoConferenceMute)" explainText="$(string.ConfigureEnabledUtilityDescription)" key="Software\Policies\PowerToys" valueName="ConfigureEnabledUtilityVideoConferenceMute">
      <parentCategory ref="DeprecatedPolicies" />
      <supportedOn ref="SUPPORTED_POWERTOYS_0_64_0_TO_0_87_1" />
      <enabledValue>
        <decimal value="1" />
      </enabledValue>
      <disabledValue>
        <decimal value="0" />
      </disabledValue>
    </policy>
    <policy name="ConfigureEnabledUtilityZoomIt" class="Both" displayName="$(string.ConfigureEnabledUtilityZoomIt)" explainText="$(string.ConfigureEnabledUtilityDescription)" key="Software\Policies\PowerToys" valueName="ConfigureEnabledUtilityZoomIt">
      <parentCategory ref="PowerToys" />
      <supportedOn ref="SUPPORTED_POWERTOYS_0_87_0" />
      <enabledValue>
        <decimal value="1" />
      </enabledValue>
      <disabledValue>
        <decimal value="0" />
      </disabledValue>
    </policy>
    <policy name="DisablePerUserInstallation" class="Machine" displayName="$(string.DisablePerUserInstallation)" explainText="$(string.DisablePerUserInstallationDescription)" key="Software\Policies\PowerToys" valueName="PerUserInstallationDisabled">
      <parentCategory ref="InstallerUpdates" />
      <supportedOn ref="SUPPORTED_POWERTOYS_0_69_0" />
      <enabledValue>
        <decimal value="1" />
      </enabledValue>
      <disabledValue>
        <decimal value="0" />
      </disabledValue>
    </policy>
    <policy name="DisableAutomaticUpdateDownload" class="Both" displayName="$(string.DisableAutomaticUpdateDownload)" explainText="$(string.DisableAutomaticUpdateDownloadDescription)" key="Software\Policies\PowerToys" valueName="AutomaticUpdateDownloadDisabled">
      <parentCategory ref="InstallerUpdates" />
      <supportedOn ref="SUPPORTED_POWERTOYS_0_68_0" />
      <enabledValue>
        <decimal value="1" />
      </enabledValue>
      <disabledValue>
        <decimal value="0" />
      </disabledValue>
    </policy>
    <policy name="SuspendNewUpdateToast" class="Both" displayName="$(string.SuspendNewUpdateToast)" explainText="$(string.SuspendNewUpdateToastDescription)" key="Software\Policies\PowerToys" valueName="SuspendNewUpdateAvailableToast">
      <parentCategory ref="InstallerUpdates" />
      <supportedOn ref="SUPPORTED_POWERTOYS_0_68_0" />
      <enabledValue>
        <decimal value="1" />
      </enabledValue>
      <disabledValue>
        <decimal value="0" />
      </disabledValue>
    </policy>
    <policy name="DisableNewUpdateToast" class="Both" displayName="$(string.DisableNewUpdateToast)" explainText="$(string.DisableNewUpdateToastDescription)" key="Software\Policies\PowerToys" valueName="DisableNewUpdateAvailableToast">
      <parentCategory ref="InstallerUpdates" />
      <supportedOn ref="SUPPORTED_POWERTOYS_0_78_0" />
      <enabledValue>
        <decimal value="1" />
      </enabledValue>
      <disabledValue>
        <decimal value="0" />
      </disabledValue>
    </policy>
    <policy name="DoNotShowWhatsNewAfterUpdates" class="Both" displayName="$(string.DoNotShowWhatsNewAfterUpdates)" explainText="$(string.DoNotShowWhatsNewAfterUpdatesDescription)" key="Software\Policies\PowerToys" valueName="DoNotShowWhatsNewAfterUpdates">
      <parentCategory ref="InstallerUpdates" />
      <supportedOn ref="SUPPORTED_POWERTOYS_0_78_0" />
      <enabledValue>
        <decimal value="1" />
      </enabledValue>
      <disabledValue>
        <decimal value="0" />
      </disabledValue>
    </policy>
    <policy name="AllowExperimentation" class="Both" displayName="$(string.AllowExperimentation)" explainText="$(string.AllowExperimentationDescription)" key="Software\Policies\PowerToys" valueName="AllowExperimentation">
      <parentCategory ref="GeneralSettings" />
      <supportedOn ref="SUPPORTED_POWERTOYS_0_68_0" />
      <enabledValue>
        <decimal value="1" />
      </enabledValue>
      <disabledValue>
        <decimal value="0" />
      </disabledValue>
    </policy>
    <policy name="AllowDiagnosticData" class="Both" displayName="$(string.AllowDiagnosticData)" explainText="$(string.AllowDiagnosticDataDescription)" key="Software\Policies\PowerToys" valueName="AllowDataDiagnostics">
      <parentCategory ref="GeneralSettings" />
      <supportedOn ref="SUPPORTED_POWERTOYS_0_86_0" />
      <enabledValue>
        <decimal value="1" />
      </enabledValue>
      <disabledValue>
        <decimal value="0" />
      </disabledValue>
    </policy>
    <policy name="PowerToysRunAllPluginsEnabledState" class="Both" displayName="$(string.PowerToysRunAllPluginsEnabledState)" explainText="$(string.PowerToysRunAllPluginsEnabledStateDescription)" key="Software\Policies\PowerToys" valueName="PowerLauncherAllPluginsEnabledState">
      <parentCategory ref="PowerToysRun" />
      <supportedOn ref="SUPPORTED_POWERTOYS_0_75_0" />
      <enabledValue>
        <decimal value="1" />
      </enabledValue>
      <disabledValue>
        <decimal value="0" />
      </disabledValue>
    </policy>
    <policy name="PowerToysRunIndividualPluginEnabledState" class="Both" displayName="$(string.PowerToysRunIndividualPluginEnabledState)" explainText="$(string.PowerToysRunIndividualPluginEnabledStateDescription)" presentation="$(presentation.PowerToysRunIndividualPluginEnabledState)" key="Software\Policies\PowerToys\PowerLauncherIndividualPluginEnabledList">
      <parentCategory ref="PowerToysRun" />
      <supportedOn ref="SUPPORTED_POWERTOYS_0_75_0"/>
      <elements>
        <list id="PowerToysRunIndividualPluginEnabledList" explicitValue="true" />
      </elements>
    </policy>
    <policy name="AllowPowerToysAdvancedPasteOnlineAIModels" class="Both" displayName="$(string.AllowPowerToysAdvancedPasteOnlineAIModels)" explainText="$(string.AllowPowerToysAdvancedPasteOnlineAIModelsDescription)" key="Software\Policies\PowerToys" valueName="AllowPowerToysAdvancedPasteOnlineAIModels">
      <parentCategory ref="AdvancedPaste" />
      <supportedOn ref="SUPPORTED_POWERTOYS_0_81_1" />
      <enabledValue>
        <decimal value="1" />
      </enabledValue>
      <disabledValue>
        <decimal value="0" />
      </disabledValue>
    </policy>
    <policy name="MwbClipboardSharingEnabled" class="Both" displayName="$(string.MwbClipboardSharingEnabled)" explainText="$(string.MwbClipboardSharingEnabledDescription)" key="Software\Policies\PowerToys" valueName="MwbClipboardSharingEnabled">
      <parentCategory ref="MouseWithoutBorders" />
      <supportedOn ref="SUPPORTED_POWERTOYS_0_83_0" />
      <enabledValue>
        <decimal value="1" />
      </enabledValue>
      <disabledValue>
        <decimal value="0" />
      </disabledValue>
    </policy>
    <policy name="MwbFileTransferEnabled" class="Both" displayName="$(string.MwbFileTransferEnabled)" explainText="$(string.MwbFileTransferEnabledDescription)" key="Software\Policies\PowerToys" valueName="MwbFileTransferEnabled">
      <parentCategory ref="MouseWithoutBorders" />
      <supportedOn ref="SUPPORTED_POWERTOYS_0_83_0" />
      <enabledValue>
        <decimal value="1" />
      </enabledValue>
      <disabledValue>
        <decimal value="0" />
      </disabledValue>
    </policy>
    <policy name="MwbUseOriginalUserInterface" class="Both" displayName="$(string.MwbUseOriginalUserInterface)" explainText="$(string.MwbUseOriginalUserInterfaceDescription)" key="Software\Policies\PowerToys" valueName="MwbUseOriginalUserInterface">
      <parentCategory ref="MouseWithoutBorders" />
      <supportedOn ref="SUPPORTED_POWERTOYS_0_83_0" />
      <enabledValue>
        <decimal value="1" />
      </enabledValue>
      <disabledValue>
        <decimal value="0" />
      </disabledValue>
    </policy>
    <policy name="MwbDisallowBlockingScreensaver" class="Both" displayName="$(string.MwbDisallowBlockingScreensaver)" explainText="$(string.MwbDisallowBlockingScreensaverDescription)" key="Software\Policies\PowerToys" valueName="MwbDisallowBlockingScreensaver">
      <parentCategory ref="MouseWithoutBorders" />
      <supportedOn ref="SUPPORTED_POWERTOYS_0_83_0" />
      <enabledValue>
        <decimal value="1" />
      </enabledValue>
      <disabledValue>
        <decimal value="0" />
      </disabledValue>
    </policy>
    <policy name="MwbSameSubnetOnly" class="Both" displayName="$(string.MwbSameSubnetOnly)" explainText="$(string.MwbSameSubnetOnlyDescription)" key="Software\Policies\PowerToys" valueName="MwbSameSubnetOnly">
      <parentCategory ref="MouseWithoutBorders" />
      <supportedOn ref="SUPPORTED_POWERTOYS_0_83_0" />
      <enabledValue>
        <decimal value="1" />
      </enabledValue>
      <disabledValue>
        <decimal value="0" />
      </disabledValue>
    </policy>
    <policy name="MwbValidateRemoteIp" class="Both" displayName="$(string.MwbValidateRemoteIp)" explainText="$(string.MwbValidateRemoteIpDescription)" key="Software\Policies\PowerToys" valueName="MwbValidateRemoteIp">
      <parentCategory ref="MouseWithoutBorders" />
      <supportedOn ref="SUPPORTED_POWERTOYS_0_83_0" />
      <enabledValue>
        <decimal value="1" />
      </enabledValue>
      <disabledValue>
        <decimal value="0" />
      </disabledValue>
    </policy>
    <policy name="MwbDisableUserDefinedIpMappingRules" class="Both" displayName="$(string.MwbDisableUserDefinedIpMappingRules)" explainText="$(string.MwbDisableUserDefinedIpMappingRulesDescription)" key="Software\Policies\PowerToys" valueName="MwbDisableUserDefinedIpMappingRules">
      <parentCategory ref="MouseWithoutBorders" />
      <supportedOn ref="SUPPORTED_POWERTOYS_0_83_0" />
      <enabledValue>
        <decimal value="1" />
      </enabledValue>
      <disabledValue>
        <decimal value="0" />
      </disabledValue>
    </policy>
    <policy name="MwbPolicyDefinedIpMappingRules" class="Both" displayName="$(string.MwbPolicyDefinedIpMappingRules)" explainText="$(string.MwbPolicyDefinedIpMappingRulesDescription)" presentation="$(presentation.MwbPolicyDefinedIpMappingRules)" key="Software\Policies\PowerToys">
      <parentCategory ref="MouseWithoutBorders" />
      <supportedOn ref="SUPPORTED_POWERTOYS_0_83_0" />
      <elements>
        <!--Max length means here max length per line. We support 65 characters per line. (A string containing the hostname, a space and an IPv6 Address is max. 55 characters long.)-->
        <multiText id="MwbPolicyDefinedIpMappingsList" valueName="MwbPolicyDefinedIpMappingRules" maxLength="65" required="true"/>
      </elements>
    </policy>
    <policy name="NewPlusHideTemplateFilenameExtension" class="Both" displayName="$(string.NewPlusHideTemplateFilenameExtension)" explainText="$(string.NewPlusHideTemplateFilenameExtensionDescription)" key="Software\Policies\PowerToys" valueName="NewPlusHideTemplateFilenameExtension">
      <parentCategory ref="NewPlus" />
      <supportedOn ref="SUPPORTED_POWERTOYS_0_85_0" />
      <enabledValue>
        <decimal value="1" />
      </enabledValue>
      <disabledValue>
        <decimal value="0" />
      </disabledValue>
    </policy>
  </policies>
</policyDefinitions><|MERGE_RESOLUTION|>--- conflicted
+++ resolved
@@ -5,11 +5,7 @@
   <policyNamespaces>
     <target prefix="powertoys" namespace="Microsoft.Policies.PowerToys" />
   </policyNamespaces>
-<<<<<<< HEAD
-  <resources minRequiredRevision="1.15"/><!-- Last changed with PowerToys v0.87.0 -->
-=======
   <resources minRequiredRevision="1.15"/><!-- Last changed with PowerToys v0.88.0 -->
->>>>>>> 12bb5c21
   <supportedOn>
     <definitions>
       <definition name="SUPPORTED_POWERTOYS_0_64_0" displayName="$(string.SUPPORTED_POWERTOYS_0_64_0)"/>
@@ -27,11 +23,8 @@
       <definition name="SUPPORTED_POWERTOYS_0_84_0" displayName="$(string.SUPPORTED_POWERTOYS_0_84_0)"/>
       <definition name="SUPPORTED_POWERTOYS_0_85_0" displayName="$(string.SUPPORTED_POWERTOYS_0_85_0)"/>
       <definition name="SUPPORTED_POWERTOYS_0_86_0" displayName="$(string.SUPPORTED_POWERTOYS_0_86_0)"/>
-<<<<<<< HEAD
-      <definition name="SUPPORTED_POWERTOYS_0_87_0" displayName="$(string.SUPPORTED_POWERTOYS_0_87_0)"/>
-=======
+      <definition name="SUPPORTED_POWERTOYS_0_88_0" displayName="$(string.SUPPORTED_POWERTOYS_0_88_0)"/>
       <definition name="SUPPORTED_POWERTOYS_0_64_0_TO_0_87_1" displayName="$(string.SUPPORTED_POWERTOYS_0_64_0_TO_0_87_1)"/>
->>>>>>> 12bb5c21
     </definitions>
   </supportedOn>
   <categories>
@@ -464,7 +457,7 @@
     </policy>
     <policy name="ConfigureEnabledUtilityZoomIt" class="Both" displayName="$(string.ConfigureEnabledUtilityZoomIt)" explainText="$(string.ConfigureEnabledUtilityDescription)" key="Software\Policies\PowerToys" valueName="ConfigureEnabledUtilityZoomIt">
       <parentCategory ref="PowerToys" />
-      <supportedOn ref="SUPPORTED_POWERTOYS_0_87_0" />
+      <supportedOn ref="SUPPORTED_POWERTOYS_0_88_0" />
       <enabledValue>
         <decimal value="1" />
       </enabledValue>

<<<<<<< HEAD
using Windows.UI.Xaml.Controls;

namespace PowerLauncher.UI
{
    public sealed partial class LauncherControl : UserControl
    {
        public LauncherControl()
        {
            InitializeComponent();
        }

        private void OnKeyDown(object sender, Windows.UI.Xaml.Input.KeyRoutedEventArgs e)
        {
            var NextResultCommand = this.DataContext.GetType().GetMethod("get_SelectNextItemCommand").Invoke(this.DataContext, new object[] { });
            var NextResult = NextResultCommand.GetType().GetMethod("Execute");

            var PreviousResultCommand = this.DataContext.GetType().GetMethod("get_SelectPrevItemCommand").Invoke(this.DataContext, new object[] { });
            var PreviousResult = PreviousResultCommand.GetType().GetMethod("Execute");

            var NextPageResultCommand = this.DataContext.GetType().GetMethod("get_SelectNextPageCommand").Invoke(this.DataContext, new object[] { });
            var NextPageResult = NextResultCommand.GetType().GetMethod("Execute");

            var PreviousPageResultCommand = this.DataContext.GetType().GetMethod("get_SelectPrevPageCommand").Invoke(this.DataContext, new object[] { });
            var PreviousPageResult = PreviousResultCommand.GetType().GetMethod("Execute");

            if (e.Key == Windows.System.VirtualKey.Down)
            {
                NextResult.Invoke(NextResultCommand, new object[] { null });
            }
            else if (e.Key == Windows.System.VirtualKey.Up)
            {
                PreviousResult.Invoke(PreviousResultCommand, new object[] { null });
            }
            else if (e.Key == Windows.System.VirtualKey.PageDown)
            {
                NextPageResult.Invoke(NextPageResultCommand, new object[] { null });
            }
            else if (e.Key == Windows.System.VirtualKey.PageUp)
            {
                PreviousPageResult.Invoke(PreviousPageResultCommand, new object[] { null });
            }
        }
    }
=======
using System.ComponentModel;
using System.Diagnostics;
using System.Runtime.CompilerServices;
using Windows.UI.Xaml;
using Windows.UI.Xaml.Controls;
using Windows.UI.Xaml.Media;

namespace PowerLauncher.UI
{
    public sealed partial class LauncherControl : UserControl, INotifyPropertyChanged
    {
        private Brush _borderBrush;

        public LauncherControl()
        {
            InitializeComponent();
        }

        public Brush SolidBorderBrush
        {
            get { return _borderBrush; }
            set { Set(ref _borderBrush, value); }
        }

        private void Set<T>(ref T storage, T value, [CallerMemberName]string propertyName = null)
        {
            if (Equals(storage, value))
            {
                return;
            }

            storage = value;
            OnPropertyChanged(propertyName);
        }

        private void UserControl_ActualThemeChanged(FrameworkElement sender, object args)
        {
            SolidBorderBrush = Application.Current.Resources["SystemChromeLow"] as SolidColorBrush;
        }

        private void UserControl_Loaded(object sender, RoutedEventArgs e)
        {
            SolidBorderBrush = Application.Current.Resources["SystemChromeLow"] as SolidColorBrush;
        }

        public event PropertyChangedEventHandler PropertyChanged;

        private void OnPropertyChanged(string propertyName) => PropertyChanged?.Invoke(this, new PropertyChangedEventArgs(propertyName));
    }
>>>>>>> 8a2fd5bf
}<|MERGE_RESOLUTION|>--- conflicted
+++ resolved
@@ -1,15 +1,38 @@
-<<<<<<< HEAD
-using Windows.UI.Xaml.Controls;
-
-namespace PowerLauncher.UI
-{
-    public sealed partial class LauncherControl : UserControl
-    {
-        public LauncherControl()
-        {
-            InitializeComponent();
-        }
-
+using System.ComponentModel;
+using System.Diagnostics;
+using System.Runtime.CompilerServices;
+using Windows.UI.Xaml;
+using Windows.UI.Xaml.Controls;
+using Windows.UI.Xaml.Media;
+
+namespace PowerLauncher.UI
+{
+    public sealed partial class LauncherControl : UserControl, INotifyPropertyChanged
+    {
+        private Brush _borderBrush;
+
+        public LauncherControl()
+        {
+            InitializeComponent();
+        }
+
+        public Brush SolidBorderBrush
+        {
+            get { return _borderBrush; }
+            set { Set(ref _borderBrush, value); }
+        }
+
+        private void Set<T>(ref T storage, T value, [CallerMemberName]string propertyName = null)
+        {
+            if (Equals(storage, value))
+            {
+                return;
+            }
+
+            storage = value;
+            OnPropertyChanged(propertyName);
+        }
+
         private void OnKeyDown(object sender, Windows.UI.Xaml.Input.KeyRoutedEventArgs e)
         {
             var NextResultCommand = this.DataContext.GetType().GetMethod("get_SelectNextItemCommand").Invoke(this.DataContext, new object[] { });
@@ -31,66 +54,29 @@
             else if (e.Key == Windows.System.VirtualKey.Up)
             {
                 PreviousResult.Invoke(PreviousResultCommand, new object[] { null });
+            }
+            else if (e.Key == Windows.System.VirtualKey.PageDown)
+            {
+                NextPageResult.Invoke(NextPageResultCommand, new object[] { null });
+            }
+            else if (e.Key == Windows.System.VirtualKey.PageUp)
+            {
+                PreviousPageResult.Invoke(PreviousPageResultCommand, new object[] { null });
             }
-            else if (e.Key == Windows.System.VirtualKey.PageDown)
-            {
-                NextPageResult.Invoke(NextPageResultCommand, new object[] { null });
-            }
-            else if (e.Key == Windows.System.VirtualKey.PageUp)
-            {
-                PreviousPageResult.Invoke(PreviousPageResultCommand, new object[] { null });
-            }
-        }
+        }
+
+        private void UserControl_ActualThemeChanged(FrameworkElement sender, object args)
+        {
+            SolidBorderBrush = Application.Current.Resources["SystemChromeLow"] as SolidColorBrush;
+        }
+
+        private void UserControl_Loaded(object sender, RoutedEventArgs e)
+        {
+            SolidBorderBrush = Application.Current.Resources["SystemChromeLow"] as SolidColorBrush;
+        }
+
+        public event PropertyChangedEventHandler PropertyChanged;
+
+        private void OnPropertyChanged(string propertyName) => PropertyChanged?.Invoke(this, new PropertyChangedEventArgs(propertyName));
     }
-=======
-using System.ComponentModel;
-using System.Diagnostics;
-using System.Runtime.CompilerServices;
-using Windows.UI.Xaml;
-using Windows.UI.Xaml.Controls;
-using Windows.UI.Xaml.Media;
-
-namespace PowerLauncher.UI
-{
-    public sealed partial class LauncherControl : UserControl, INotifyPropertyChanged
-    {
-        private Brush _borderBrush;
-
-        public LauncherControl()
-        {
-            InitializeComponent();
-        }
-
-        public Brush SolidBorderBrush
-        {
-            get { return _borderBrush; }
-            set { Set(ref _borderBrush, value); }
-        }
-
-        private void Set<T>(ref T storage, T value, [CallerMemberName]string propertyName = null)
-        {
-            if (Equals(storage, value))
-            {
-                return;
-            }
-
-            storage = value;
-            OnPropertyChanged(propertyName);
-        }
-
-        private void UserControl_ActualThemeChanged(FrameworkElement sender, object args)
-        {
-            SolidBorderBrush = Application.Current.Resources["SystemChromeLow"] as SolidColorBrush;
-        }
-
-        private void UserControl_Loaded(object sender, RoutedEventArgs e)
-        {
-            SolidBorderBrush = Application.Current.Resources["SystemChromeLow"] as SolidColorBrush;
-        }
-
-        public event PropertyChangedEventHandler PropertyChanged;
-
-        private void OnPropertyChanged(string propertyName) => PropertyChanged?.Invoke(this, new PropertyChangedEventArgs(propertyName));
-    }
->>>>>>> 8a2fd5bf
 }